[package]
name = "libprosic"
version = "0.4.0"
authors = ["Johannes Köster <johannes.koester@tu-dortmund.de>", "David Lähnemann <david.laehnemann@uni-duesseldorf.de>"]
description = "A library for calling of genomic variants using a latent variable model."
repository = "https://github.com/prosic/libprosic"
readme = "README.md"
license = "GPL-3.0"

[dependencies]
<<<<<<< HEAD
bio = "0.14"
=======
bio = "0.14.*"
>>>>>>> e9dc04a5
log = "0.3.*"
rust-htslib = "0.12"
GSL = "0.4.*"
itertools = "0.6"
itertools-num = "0.1.*"
approx = "0.1.*"
rusty-machine="0.4.*"
ordered-float = "0.5"
ndarray = "0.6"
flame = { version = "^0.1.2", optional = true }
flamer = { version = "^0.1.2", optional = true }
rustc-serialize = "0.3"
quick-error = "1.2"
csv = "0.15"
lazy_static = "0.2"
statrs = "0.6.*"

[dev-dependencies]
env_logger = "0.3.*"
fern = "0.4"
flate2 = "0.2"
hyper = "0.10"

[features]
default = []
flame_it = ["flame", "flamer"]<|MERGE_RESOLUTION|>--- conflicted
+++ resolved
@@ -8,13 +8,9 @@
 license = "GPL-3.0"
 
 [dependencies]
-<<<<<<< HEAD
 bio = "0.14"
-=======
-bio = "0.14.*"
->>>>>>> e9dc04a5
 log = "0.3.*"
-rust-htslib = "0.12"
+rust-htslib = { git = "https://github.com/rust-bio/rust-htslib.git" } # "0.12"
 GSL = "0.4.*"
 itertools = "0.6"
 itertools-num = "0.1.*"
