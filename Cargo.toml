--- conflicted
+++ resolved
@@ -10,13 +10,8 @@
 edition = "2018"
 
 [dependencies]
-<<<<<<< HEAD
-bio = "0.30"
+bio = "0.31"
 bio-types = "0.6"
-=======
-bio = "0.31"
-bio-types = "0.5"
->>>>>>> 57ee9995
 log = "0.4"
 rust-htslib = "0.29"
 GSL = "1"
