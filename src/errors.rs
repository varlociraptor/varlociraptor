use bio_types::genome::Locus;
use std::path::PathBuf;

use thiserror::Error;

#[derive(Error, Debug, PartialEq)]
pub(crate) enum Error {
    #[error("formula refers to unknown sample {name}")]
    InvalidSampleName { name: String },
    #[error("contamination refers to unknown sample {name}; it is not defined in the scenario")]
    InvalidContaminationSampleName { name: String },
    #[error(
        "inheritance definition refers to unknown sample {name}; it is not defined in the scenario"
    )]
    InvalidInheritanceSampleName { name: String },
    #[error("observation files must be provided as samplename=path")]
    InvalidObservationsSpec,
    #[error(
        "invalid variant index given, must be not higher than the number of variants at the locus"
    )]
    InvalidIndex,
    #[error("invalid locus for --testcase-locus. Use CHROM:POS syntax")]
    InvalidLocus,
    #[error("no candidate variant at the given locus")]
    NoCandidateFound,
    #[error("testcase prefix must be given with --testcase-prefix")]
    MissingPrefix,
    #[error("expected tag {name} missing from BCF record")]
    MissingBCFTag { name: String },
    #[error("invalid BCF record at {chrom}:{pos}: {msg}")]
    InvalidBCFRecord {
        chrom: String,
        pos: i64,
        msg: String,
    },
    #[error("unable to estimate TMB because no valid records were found in the given BCF/VCF")]
    NoRecordsFound,
    #[error("contig {contig} not found in universe definition and no 'all' defined")]
    UniverseContigNotFound { contig: String },
    #[error("contig {contig} not found in ploidy definition and no 'all' defined")]
    PloidyContigNotFound { contig: String },
    #[error("record {i} in candidate BCF/VCF does not define a chromosome")]
    RecordMissingChrom { i: usize },
    #[error("inconsistent observations: input observation BCF files do not contain exactly the same records")]
    InconsistentObservations,
    #[error("sample {name} (given by --obs) cannot be found in the scenario")]
    InvalidObservationSampleName { name: String },
    #[error("invalid observations: varlociraptor cannot be parsed from given observations ({path}); either the file has not been preprocessed with varlociraptor or with a too old version")]
    InvalidObservations { path: PathBuf },
    #[error("invalid observations: varlociraptor cannot read given observations; either the file has not been preprocessed with varlociraptor or with a too old version")]
    InvalidObservationFormat,
    #[error("invalid BND record: ALT {spec} does not follow BND spec")]
    InvalidBNDRecordAlt { spec: String },
    #[error("at least one BCF with observations must be provided")]
    EmptyObservations,
    #[error(
        "undefined expression {identifier}; please define under 'expressions:' in your scenario"
    )]
    UndefinedExpression { identifier: String },
    #[error("invalid prior configuration: {msg}")]
    InvalidPriorConfiguration { msg: String },
    #[error("read position determined from cigar string exceeds record length")]
    ReadPosOutOfBounds,
    #[error("invalid strand information '{value}', must be '+', '-', '*' or '.'")]
    InvalidStrandInfo { value: char },
    #[error("invalid read orientation information '{value}', must be 'F1R2', 'F2R1', etc.")]
    InvalidReadOrientationInfo { value: String },
    #[error("the following events are not disjunct: {expressions}")]
    OverlappingEvents { expressions: String },
    #[error("the input VCF/BCF is not sorted: {previous_locus:?} > {current_locus:?}")]
    UnsortedVariantFile {
        previous_locus: Locus,
        current_locus: Locus,
    },
    // #[error("invalid phase set, PS tag only supported for single sample VCF/BCF, may only contain a single value, and records may only contain a single ALT allele")]
    // InvalidPhaseSet,
    #[error("haplotype block consisting of normal variants in combination with breakends: this is currently unsupported")]
    HaplotypeBlockWithBreakend,
<<<<<<< HEAD
    #[error("invalid prior contamination estimate. Both --prior-estiate and --prior-considered-cells have to be specified. The latter has to be >0.")]
    InvalidPriorContaminationEstimate,
=======
    #[error("breakend with MATEID found that does not have its own ID set: this is currently unsupported, as there is no way to uniquely identify the pair")]
    BreakendMateidWithoutRecid,
>>>>>>> e705fdf7
}

pub(crate) fn invalid_bcf_record(chrom: &str, pos: i64, msg: &str) -> Error {
    Error::InvalidBCFRecord {
        chrom: chrom.to_owned(),
        pos,
        msg: msg.to_owned(),
    }
}<|MERGE_RESOLUTION|>--- conflicted
+++ resolved
@@ -76,13 +76,10 @@
     // InvalidPhaseSet,
     #[error("haplotype block consisting of normal variants in combination with breakends: this is currently unsupported")]
     HaplotypeBlockWithBreakend,
-<<<<<<< HEAD
     #[error("invalid prior contamination estimate. Both --prior-estiate and --prior-considered-cells have to be specified. The latter has to be >0.")]
     InvalidPriorContaminationEstimate,
-=======
     #[error("breakend with MATEID found that does not have its own ID set: this is currently unsupported, as there is no way to uniquely identify the pair")]
     BreakendMateidWithoutRecid,
->>>>>>> e705fdf7
 }
 
 pub(crate) fn invalid_bcf_record(chrom: &str, pos: i64, msg: &str) -> Error {
