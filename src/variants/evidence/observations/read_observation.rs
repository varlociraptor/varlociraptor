// Copyright 2016-2019 Johannes Köster, David Lähnemann.
// Licensed under the GNU GPLv3 license (https://opensource.org/licenses/GPL-3.0)
// This file may not be copied, modified, or distributed
// except according to those terms.

use std::char;
use std::hash::{Hash, Hasher};
use std::ops;
use std::rc::Rc;
use std::str;

use anyhow::Result;
use bio::io::om::bnx;
use bio::io::om::xmap;
use bio::stats::bayesian::bayes_factors::evidence::KassRaftery;
use bio::stats::{LogProb, PHREDProb};
use bio_types::genome::{self, AbstractLocus};
use bio_types::sequence::SequenceReadPairOrientation;
use counter::Counter;

use rust_htslib::bam;

use serde::Serialize;
// use bio::stats::bayesian::bayes_factors::evidence::KassRaftery;
use bio::stats::bayesian::BayesFactor;
use itertools::Itertools;

use crate::errors::{self, Error};
use crate::estimation::alignment_properties::AlignmentProperties;
use crate::utils::homopolymers::HomopolymerErrorModel;
use crate::utils::{self, PROB_05};
use crate::utils::{bayes_factor_to_letter, PROB_095};
use crate::variants::sample;
use crate::variants::types::Variant;

use crate::variants::evidence::realignment::Realignable;

use super::fragment_id_factory::FragmentIdFactory;

const INVALID_XA_FORMAT_MSG: &str = "XA tag of bam records in unexpected format. Expecting string (type Z) in bwa format (chr,pos,CIGAR,NM;).";

/// Calculate expected value of sequencing depth, considering mapping quality.
pub(crate) fn expected_depth(obs: &[ProcessedReadObservation]) -> u32 {
    LogProb::ln_sum_exp(&obs.iter().map(|o| o.prob_mapping).collect_vec())
        .exp()
        .round() as u32
}

/// Strand support for observation
#[derive(Debug, Clone, Copy, PartialEq, Eq, Serialize, Deserialize, Default)]
pub enum Strand {
    Forward,
    Reverse,
    Both,
    #[default]
    None,
}

impl Strand {
    pub(crate) fn from_record_and_pos(record: &bam::Record, pos: usize) -> Result<Self> {
        Ok(
            if let Some(strand_info) = utils::aux_tag_strand_info(record) {
                if let Some(s) = strand_info.get(pos) {
                    Self::from_aux_item(*s)?
                } else {
                    return Err(Error::ReadPosOutOfBounds.into());
                }
            } else {
                Self::from_record(record)
            },
        )
    }

    pub(crate) fn from_record(record: &bam::Record) -> Self {
        // just record global strand information of record
        let reverse_strand = utils::is_reverse_strand(record);
        if reverse_strand {
            Strand::Reverse
        } else {
            Strand::Forward
        }
    }

    pub(crate) fn from_aux(strand_info_aux: &[u8]) -> Result<Self> {
        let mut strand = Strand::None;
        for s in strand_info_aux {
            strand |= Self::from_aux_item(*s)?;
        }
        Ok(strand)
    }

    pub(crate) fn from_aux_item(item: u8) -> Result<Self> {
        Ok(match item {
            b'+' => Strand::Forward,
            b'-' => Strand::Reverse,
            b'*' => Strand::Both,
            b'.' => Strand::None,
            _ => {
                return Err(Error::InvalidStrandInfo {
                    value: char::from_u32(item as u32).unwrap(),
                }
                .into())
            }
        })
    }

    pub(crate) fn no_strand_info() -> Self {
        Self::None
    }
}

impl ops::BitOrAssign for Strand {
    fn bitor_assign(&mut self, rhs: Self) {
        if let Strand::None = self {
            *self = rhs;
        } else if let Strand::None = rhs {
            // no new information
        } else if *self != rhs {
            *self = Strand::Both;
        }
    }
}

#[derive(Debug, Clone, Copy, PartialEq, Eq, Serialize, Deserialize, Default)]
pub enum ReadPosition {
    Major,
    #[default]
    Some,
}

pub(crate) fn read_orientation(record: &bam::Record) -> Result<SequenceReadPairOrientation> {
    if let Ok(bam::record::Aux::String(ro)) = record.aux(b"RO") {
        let orientations = ro.as_bytes().split(|e| *e == b',').collect_vec();
        Ok(if orientations.len() != 1 {
            // more than one orientation, return None
            SequenceReadPairOrientation::None
        } else {
            match orientations[0] {
                b"F1R2" => SequenceReadPairOrientation::F1R2,
                b"F2R1" => SequenceReadPairOrientation::F2R1,
                b"F1F2" => SequenceReadPairOrientation::F1F2,
                b"F2F1" => SequenceReadPairOrientation::F2F1,
                b"R1R2" => SequenceReadPairOrientation::R1R2,
                b"R2R1" => SequenceReadPairOrientation::R2R1,
                b"R1F2" => SequenceReadPairOrientation::R1F2,
                b"R2F1" => SequenceReadPairOrientation::R2F1,
                b"None" => SequenceReadPairOrientation::None,
                _ => {
                    return Err(errors::Error::InvalidReadOrientationInfo {
                        value: str::from_utf8(orientations[0]).unwrap().to_owned(),
                    }
                    .into())
                }
            }
        })
    } else {
        Ok(record.read_pair_orientation())
    }
}

#[derive(Debug, Clone, Derefable, Default)]
pub struct ExactAltLoci {
    #[deref]
    inner: Vec<genome::Locus>,
}

impl<'a> From<&'a xmap::Record> for ExactAltLoci {
    fn from(record: &'a xmap::Record) -> Self {
        ExactAltLoci::default()
        // TODO: Check whether this info is available in XMAPs
    }
}

impl<'a> From<&'a bam::Record> for ExactAltLoci {
    fn from(record: &'a bam::Record) -> Self {
        match record.aux(b"XA") {
            Ok(bam::record::Aux::String(xa)) => {
                ExactAltLoci {
                    inner: xa
                        .split(';')
                        .filter_map(|xa| {
                            if xa.is_empty() {
                                // last semicolon passed
                                None
                            } else {
                                let items: Vec<_> = xa.split(',').collect();
                                if items.len() == 4 {
                                    let contig = items[0];
                                    let mut pos = items[1];
                                    if pos.starts_with('-') || pos.starts_with('-') {
                                        pos = &pos[1..];
                                    }
                                    if let Ok(pos) = pos.parse() {
                                        Some(genome::Locus::new(contig.to_owned(), pos))
                                    } else {
                                        None
                                    }
                                } else {
                                    warn!("{}", INVALID_XA_FORMAT_MSG);
                                    None
                                }
                            }
                        })
                        .collect(),
                }
            }
            Ok(_tag) => {
                warn!("{}", INVALID_XA_FORMAT_MSG);
                ExactAltLoci::default()
            }
            Err(_e) => {
                // no XA tag found, return empty.
                ExactAltLoci::default()
            }
        }
    }
}

#[derive(Debug, Clone, Copy, PartialEq, Eq, Serialize, Deserialize)]
pub enum AltLocus {
    Major,
    Some,
    None,
}

/// An observation for or against a variant.
#[derive(Clone, Debug, Builder, Default, Serialize)]
pub struct ReadObservation<P = Option<u32>, A = ExactAltLoci>
where
    P: Clone,
    A: Clone,
{
    pub name: Option<String>,
    pub fragment_id: Option<u64>,
    /// Posterior probability that the read/read-pair has been mapped correctly (1 - MAPQ).
    prob_mapping: LogProb,
    /// Posterior probability that the read/read-pair has been mapped incorrectly (MAPQ).
    prob_mismapping: LogProb,
    /// Posterior probability that the read/read-pair has been mapped correctly (1 - MAPQ), adjusted form.
    #[builder(private, default = "None")]
    prob_mapping_adj: Option<LogProb>,
    /// Posterior probability that the read/read-pair has been mapped incorrectly (MAPQ), adjusted form.
    #[builder(private, default = "None")]
    prob_mismapping_adj: Option<LogProb>,
    /// Probability that the read/read-pair comes from the alternative allele.
    pub prob_alt: LogProb,
    /// Probability that the read/read-pair comes from the reference allele.
    pub prob_ref: LogProb,
    /// Probability that the read/read-pair comes from an unknown allele at an unknown true
    /// locus (in case it is mismapped). This should usually be set as the product of the maxima
    /// of prob_ref and prob_alt per read.
    pub prob_missed_allele: LogProb,
    /// Probability to sample the alt allele
    pub prob_sample_alt: LogProb,
    /// Probability to overlap with both strands
    #[builder(private)]
    pub prob_double_overlap: LogProb,
    /// Probability to overlap with one strand only (1-prob_double_overlap)
    #[builder(private)]
    pub prob_single_overlap: LogProb,
    pub prob_hit_base: LogProb,
    /// Strand evidence this observation relies on
    pub strand: Strand,
    /// Read orientation support this observation relies on
    pub read_orientation: SequenceReadPairOrientation,
    /// True if obervation contains s
    pub softclipped: bool,
    pub paired: bool,
    /// Read position of the variant in the read (for SNV and MNV)
    pub read_position: P,
    /// Probability to make this observation at a homopolymer artifact
    pub prob_observable_at_homopolymer_artifact: Option<LogProb>,
    pub prob_observable_at_homopolymer_variant: Option<LogProb>,
    /// Homopolymer indel length (None if there is no homopolymer indel compared to reference)
    pub homopolymer_indel_len: Option<i8>,
    pub is_max_mapq: bool,
    pub alt_locus: A,
    /// Edit distance of the read against the alt allele. Only recorded if it is higher than
    /// the expected number of sequencing errors of each type.
    pub third_allele_evidence: Option<u32>,
}

pub type ProcessedReadObservation = ReadObservation<ReadPosition, AltLocus>;

impl<P: Clone, A: Clone> ReadObservationBuilder<P, A> {
    pub fn prob_mapping_mismapping(&mut self, prob_mapping: LogProb) -> &mut Self {
        self.prob_mapping(prob_mapping)
            .prob_mismapping(prob_mapping.ln_one_minus_exp())
    }

    pub fn prob_overlap(&mut self, prob_double_overlap: LogProb) -> &mut Self {
        self.prob_double_overlap(prob_double_overlap)
            .prob_single_overlap(prob_double_overlap.ln_one_minus_exp())
    }
}

impl ReadObservation<Option<u32>, ExactAltLoci> {
    pub(crate) fn process(
        &self,
        major_read_position: Option<u32>,
        major_alt_locus: &Option<genome::Locus>,
        alignment_properties: &AlignmentProperties,
    ) -> ReadObservation<ReadPosition, AltLocus> {
        ReadObservation {
            name: self.name.clone(),
            fragment_id: self.fragment_id,
            prob_mapping: self.prob_mapping,
            prob_mismapping: self.prob_mismapping,
            prob_mapping_adj: self.prob_mapping_adj,
            prob_mismapping_adj: self.prob_mismapping_adj,
            prob_alt: self.prob_alt,
            prob_ref: self.prob_ref,
            prob_missed_allele: self.prob_missed_allele,
            prob_sample_alt: self.prob_sample_alt,
            prob_double_overlap: self.prob_double_overlap,
            prob_single_overlap: self.prob_single_overlap,
            prob_hit_base: self.prob_hit_base,
            strand: self.strand,
            read_orientation: self.read_orientation,
            softclipped: self.softclipped,
            paired: self.paired,
            read_position: self.read_position.map_or(ReadPosition::Some, |pos| {
                if let Some(major_pos) = major_read_position {
                    if pos == major_pos {
                        ReadPosition::Major
                    } else {
                        ReadPosition::Some
                    }
                } else {
                    ReadPosition::Some
                }
            }),
            prob_observable_at_homopolymer_artifact: self.prob_observable_at_homopolymer_artifact,
            prob_observable_at_homopolymer_variant: self.prob_observable_at_homopolymer_variant,
            homopolymer_indel_len: self.homopolymer_indel_len,
            is_max_mapq: self.is_max_mapq,
            alt_locus: if let Some(major_alt_locus) = major_alt_locus {
                if self.alt_locus.iter().any(|alt_locus| {
                    locus_to_bucket(alt_locus, alignment_properties) == *major_alt_locus
                }) {
                    AltLocus::Major
                } else if self.alt_locus.is_empty() {
                    AltLocus::None
                } else {
                    AltLocus::Some
                }
            } else {
                AltLocus::None
            },
            third_allele_evidence: self.third_allele_evidence,
        }
    }
}

pub(crate) enum MaxBayesFactor {
    Alt(BayesFactor),
    Ref(BayesFactor),
    Equal,
}

impl std::fmt::Display for MaxBayesFactor {
    fn fmt(&self, f: &mut std::fmt::Formatter<'_>) -> std::fmt::Result {
        write!(
            f,
            "{}",
            match self {
                MaxBayesFactor::Alt(bf) => format!("A{}", bayes_factor_to_letter(*bf)),
                MaxBayesFactor::Ref(bf) => format!("R{}", bayes_factor_to_letter(*bf)),
                MaxBayesFactor::Equal => "E".to_string(),
            }
        )
    }
}

impl<P: Clone, A: Clone> ReadObservation<P, A> {
    // Represent evidence as bayes factor, returning either the one for ref against alt
    // or alt against ref, depending on which is higher
    pub(crate) fn max_bayes_factor(&self) -> MaxBayesFactor {
        let bf_alt = self.bayes_factor_alt();
        let bf_ref = self.bayes_factor_ref();
        if bf_alt > bf_ref {
            MaxBayesFactor::Alt(bf_alt)
        } else if bf_ref > bf_alt {
            MaxBayesFactor::Ref(bf_ref)
        } else {
            MaxBayesFactor::Equal
        }
    }

    pub fn bayes_factor_alt(&self) -> BayesFactor {
        BayesFactor::new(self.prob_alt, self.prob_ref)
    }

    pub fn bayes_factor_ref(&self) -> BayesFactor {
        BayesFactor::new(self.prob_ref, self.prob_alt)
    }

    pub fn prob_mapping_orig(&self) -> LogProb {
        self.prob_mapping
    }

    pub fn prob_mapping(&self) -> LogProb {
        self.prob_mapping_adj.unwrap_or(self.prob_mapping)
    }

    pub fn prob_mismapping(&self) -> LogProb {
        self.prob_mismapping_adj.unwrap_or(self.prob_mismapping)
    }

    pub fn is_uniquely_mapping(&self) -> bool {
        self.prob_mapping() >= *PROB_095
    }

    pub fn is_strong_alt_support(&self) -> bool {
        BayesFactor::new(self.prob_alt, self.prob_ref).evidence_kass_raftery()
            >= KassRaftery::Strong
    }

    pub fn is_strong_ref_support(&self) -> bool {
        BayesFactor::new(self.prob_ref, self.prob_alt).evidence_kass_raftery()
            >= KassRaftery::Strong
    }

    pub fn is_ref_support(&self) -> bool {
        self.prob_ref > self.prob_alt
    }

    pub fn is_positive_ref_support(&self) -> bool {
        BayesFactor::new(self.prob_ref, self.prob_alt).evidence_kass_raftery()
            >= KassRaftery::Positive
    }

    pub fn has_homopolymer_error(&self) -> bool {
        self.homopolymer_indel_len
            .map(|indel_len| indel_len != 0)
            .unwrap_or(false)
    }
}

impl ProcessedReadObservation {
    pub(crate) fn adjust_prob_mapping(
        pileup: &mut [Self],
        alignment_properties: &AlignmentProperties,
    ) {
        if !pileup.is_empty() {
            // METHOD: adjust MAPQ to get rid of stochastically inflated ones.
            // The idea here is to estimate the probability that this locus is
            // actually filled with reads from a homolog (e.g. induced by another variant somewhere else), say ph.
            // We do this by considering all non-max MAPQs as indicative of this.
            // Conservatively, we recalibrate those to a probability of 0.5.
            // Then, adjusted MAPQs are calculated as ph * 0.5 + 1-ph * max_mapq.
            // Technically, we just compute the mean here, which yields the same result.

            let max_prob_mapping =
                LogProb::from(PHREDProb(alignment_properties.max_mapq as f64)).ln_one_minus_exp();

            let probs = pileup
                .iter()
                .map(|obs| {
                    if relative_eq!(*obs.prob_mapping_orig(), *max_prob_mapping) {
                        obs.prob_mapping_orig()
                    } else {
                        *PROB_05
                    }
                })
                .collect_vec();

            let mut prob_sum = LogProb::ln_sum_exp(&probs);

            let calc_average = |prob_sum: LogProb, n| LogProb(*prob_sum - (n as f64).ln());
            let mut average = calc_average(prob_sum, pileup.len());
            if pileup.len() < 20 {
                // METHOD: for low depths, this method does not reliably work because it can be that by accident the
                // low MAPQ reads are not in the pileup. In order to correct for this sampling issue,
                // we add one pseudo low MAPQ observation. The higher the depth becomes, the less this observation
                // plays a role.
                prob_sum = prob_sum.ln_add_exp(*PROB_05);

                average = calc_average(prob_sum, pileup.len() + 1);
            }

            for obs in pileup {
                obs.prob_mapping_adj = Some(average);
                obs.prob_mismapping_adj = Some(average.ln_one_minus_exp());
            }
        }
    }
}

fn calc_major_feature<F, I>(feature: I) -> Option<F>
where
    I: Iterator<Item = F>,
    F: Clone + Eq + Hash,
{
    let counter: Counter<_> = feature.collect();
    let most_common = counter.most_common();
    if most_common.is_empty() {
        None
    } else {
        let (ref most_common_feature, most_common_count) = most_common[0];
        if most_common_count == 1 {
            // all reads exhibit different features
            None
        } else if most_common.len() == 1 {
            // all the same
            Some(most_common_feature.clone())
        } else {
            let (ref _second_most_common_feature, second_most_common_count) = most_common[1];
            if most_common_count > second_most_common_count {
                // clear winner
                Some(most_common_feature.clone())
            } else {
                // tie
                None
            }
        }
    }
}

pub(crate) fn major_read_position(
    pileup: &[ReadObservation<Option<u32>, ExactAltLoci>],
) -> Option<u32> {
    calc_major_feature(pileup.iter().filter_map(|obs| {
        if obs.prob_alt > obs.prob_ref {
            obs.read_position
        } else {
            None
        }
    }))
}

pub(crate) fn major_alt_locus(
    pileup: &[ReadObservation<Option<u32>, ExactAltLoci>],
    alignment_properties: &AlignmentProperties,
) -> Option<genome::Locus> {
    calc_major_feature(
        pileup
            .iter()
            // TODO filter for alt obs only?
            //.filter(|obs| obs.prob_alt > obs.prob_ref)
            .flat_map(|obs| {
                obs.alt_locus
                    .iter()
                    .map(|locus| locus_to_bucket(locus, alignment_properties))
            }),
    )
}

pub(crate) fn locus_to_bucket(
    locus: &genome::Locus,
    alignment_properties: &AlignmentProperties,
) -> genome::Locus {
    // METHOD: map each locus to the nearest multiple of the read len from the left.
    // This way, varying reads become comparable

    let coeff = alignment_properties.max_read_len as u64 * 10;

    let bucket = genome::Locus::new(locus.contig().to_owned(), (locus.pos() / coeff) * coeff);

    bucket
}

/// Something that can be converted into observations.
pub(crate) trait Observable: Variant {
    fn extract_sequencing_read_observations(
        &self,
        buffer: &mut sample::SequencingRecordBuffer,
        alignment_properties: &mut AlignmentProperties,
        max_depth: usize,
        alt_variants: &[Box<dyn Realignable>],
        observation_id_factory: &mut Option<&mut FragmentIdFactory>,
    ) -> Result<Vec<ReadObservation>>;

    fn extract_optical_mapping_observations(
        &self,
        buffer: &mut sample::OpticalMappingRecordBuffer,
        alignment_properties: &mut AlignmentProperties,
    ) -> Result<Vec<ReadObservation>>;

    /// Convert MAPQ (from read mapper) to LogProb for the event that the read maps
    /// correctly.
    fn prob_mapping(&self, evidence: &Evidence) -> LogProb;

    /// Return the minimum MAPQ of all records involved in the given evidence.
    fn min_mapq(&self, evidence: &Evidence) -> u8;

    /// Calculate an observation from the given evidence.
    fn evidence_to_observation(
        &self,
        evidence: &Evidence,
        alignment_properties: &mut AlignmentProperties,
        homopolymer_error_model: &Option<HomopolymerErrorModel>,
        alt_variants: &[Box<dyn Realignable>],
        observation_id_factory: &mut Option<&mut FragmentIdFactory>,
    ) -> Result<Option<ReadObservation>> {
        let id = observation_id_factory
            .as_mut()
            .map(|factory| factory.register(evidence));

        Ok(
            match self.allele_support(evidence, alignment_properties, alt_variants)? {
                // METHOD: for precise variants,
                // only consider allele support if it comes either from forward or reverse strand.
                // Unstranded observations (e.g. only insert size), are too unreliable, or do not contain
                // any information (e.g. no overlap).
                Some(allele_support)
                    if allele_support.strand() != Strand::None || self.is_imprecise() =>
                {
                    let alt_indel_len = allele_support.homopolymer_indel_len().unwrap_or(0);

                    let mut obs = ReadObservationBuilder::default();
                    obs.name(Some(evidence.id().to_string().to_owned()))
                        .fragment_id(id)
                        .prob_mapping_mismapping(self.prob_mapping(evidence))
                        .prob_alt(allele_support.prob_alt_allele())
                        .prob_ref(allele_support.prob_ref_allele())
                        .prob_sample_alt(self.prob_sample_alt(evidence, alignment_properties))
                        .prob_missed_allele(allele_support.prob_missed_allele())
                        .prob_overlap(if allele_support.strand() == Strand::Both {
                            LogProb::ln_one()
                        } else {
                            LogProb::ln_zero()
                        })
                        .strand(allele_support.strand())
                        .read_orientation(evidence.read_orientation()?)
                        .softclipped(evidence.softclipped())
                        .read_position(allele_support.read_position())
                        .paired(evidence.is_paired())
                        .prob_hit_base(LogProb::ln_one() - LogProb((evidence.len() as f64).ln()))
                        .is_max_mapq(self.min_mapq(evidence) == alignment_properties.max_mapq)
                        .alt_locus(evidence.alt_loci())
                        .third_allele_evidence(allele_support.third_allele_evidence().map(|d| *d));

                    if let Some(homopolymer_error_model) = homopolymer_error_model {
                        let ref_indel_len =
                            alt_indel_len + homopolymer_error_model.variant_homopolymer_indel_len();

                        obs.homopolymer_indel_len(Some(ref_indel_len));

                        if ref_indel_len == 0 || alt_indel_len == 0 {
                            // no homopolymer indel in read compared to reference
                            obs.prob_observable_at_homopolymer_artifact(None)
                                .prob_observable_at_homopolymer_variant(None);
                        } else {
                            obs.prob_observable_at_homopolymer_variant(Some(
                                homopolymer_error_model.prob_observable(alt_indel_len),
                            ))
                            .prob_observable_at_homopolymer_artifact(Some(
                                homopolymer_error_model.prob_observable(ref_indel_len),
                            ));
                        }
                    } else {
                        obs.homopolymer_indel_len(None)
                            .prob_observable_at_homopolymer_artifact(None)
                            .prob_observable_at_homopolymer_variant(None);
                    }

                    Some(obs.build().unwrap())
                }
                _ => None,
            },
        )
    }
}

#[derive(Clone, Debug)]
pub(crate) enum Evidence {
    SingleEndSequencingRead(Rc<bam::Record>),
    PairedEndSequencingRead {
        left: Rc<bam::Record>,
        right: Rc<bam::Record>,
    },
    // TODO add a proper record type here that contains all info needed to assess
    // whether the optical mapping record supports the variant or the reference allele
    OpticalMappingRead {
        read: Rc<bnx::Record>,
        alignment: Rc<xmap::Record>,
    },
}

impl Evidence {
    fn read_orientation(&self) -> Result<SequenceReadPairOrientation> {
        match self {
            Evidence::SingleEndSequencingRead(read) => read_orientation(read.as_ref()),
            Evidence::PairedEndSequencingRead { left, right } => {
                let left_orient = read_orientation(left.as_ref())?;
                let right_orient = read_orientation(right.as_ref())?;
                if left_orient != right_orient {
                    warn!(
                        "Discordant read orientation in read pair {}, ignoring \
                        orientation information for this read. This can happen if the \
                        read mapper does not annotate mate positions of supplementary \
                        alignments as expected. If you believe this is a bug \
                        we would be grateful for an issue report with the problematic \
                        reads at https://github.com/varlociraptor/varlociraptor.",
                        std::str::from_utf8(left.qname()).unwrap(),
                    );
                    Ok(SequenceReadPairOrientation::None)
                } else {
                    read_orientation(left.as_ref())
                }
            }
            Evidence::OpticalMappingRead { .. } => Ok(SequenceReadPairOrientation::None),
        }
    }

    fn is_paired(&self) -> bool {
        match self {
            Evidence::SingleEndSequencingRead(read) => read.is_paired(),
            Evidence::PairedEndSequencingRead { left, .. } => left.is_paired(),
            Evidence::OpticalMappingRead { .. } => false,
        }
    }

    fn softclipped(&self) -> bool {
        match self {
            Evidence::SingleEndSequencingRead(rec) => {
                let cigar = rec.cigar_cached().unwrap();
                cigar.leading_softclips() > 0 || cigar.trailing_softclips() > 0
            }
            Evidence::PairedEndSequencingRead { left, right } => {
                let cigar_left = left.cigar_cached().unwrap();
                let cigar_right = right.cigar_cached().unwrap();
                cigar_left.leading_softclips() > 0
                    || cigar_left.trailing_softclips() > 0
                    || cigar_right.leading_softclips() > 0
                    || cigar_right.trailing_softclips() > 0
            }
            Evidence::OpticalMappingRead { .. } => false,
        }
    }

    fn len(&self) -> usize {
        match self {
            Evidence::SingleEndSequencingRead(rec) => rec.seq_len(),
            Evidence::PairedEndSequencingRead { left, right } => left.seq_len() + right.seq_len(),
            Evidence::OpticalMappingRead { alignment: a, .. } => a.qry_len().round() as usize,
        }
    }

    pub(crate) fn id(&self) -> EvidenceIdentifier {
        match self {
<<<<<<< HEAD
            Evidence::PairedEndSequencingRead { left, .. } => left.qname(),
            Evidence::SingleEndSequencingRead(rec) => rec.qname(),
            // TODO: Better solution?
            Evidence::OpticalMappingRead { alignment: a, .. } => a.id().as_bytes(),
=======
            Evidence::PairedEndSequencingRead { left, .. } => {
                EvidenceIdentifier::Bytes(left.qname().to_owned())
            }
            Evidence::SingleEndSequencingRead(rec) => {
                EvidenceIdentifier::Bytes(rec.qname().to_owned())
            }
>>>>>>> 12af2805
        }
    }

    fn alt_loci(&self) -> ExactAltLoci {
        match self {
            Evidence::SingleEndSequencingRead(rec) => ExactAltLoci::from(rec.as_ref()),
            Evidence::PairedEndSequencingRead { left, right } => {
                let mut left = ExactAltLoci::from(left.as_ref());
                left.inner.extend(ExactAltLoci::from(right.as_ref()).inner);
                left
            }
            Evidence::OpticalMappingRead { alignment: rec, .. } => ExactAltLoci::from(rec.as_ref()),
        }
    }
}

impl PartialEq for Evidence {
    fn eq(&self, other: &Self) -> bool {
        match (self, other) {
            (Evidence::SingleEndSequencingRead(a), Evidence::SingleEndSequencingRead(b)) => {
                a.qname() == b.qname()
            }
            (
                Evidence::PairedEndSequencingRead { left: a, .. },
                Evidence::PairedEndSequencingRead { left: b, .. },
            ) => a.qname() == b.qname(),
            (
                Evidence::OpticalMappingRead { alignment: a, .. },
                Evidence::OpticalMappingRead { alignment: b, .. },
            ) => a.id() == b.id(),
            _ => false,
        }
    }
}

impl Hash for Evidence {
    fn hash<H: Hasher>(&self, state: &mut H) {
        match self {
            Evidence::SingleEndSequencingRead(a) => a.qname().hash(state),
            Evidence::PairedEndSequencingRead { left: a, .. } => a.qname().hash(state),
            Evidence::OpticalMappingRead { alignment: a, .. } => a.id().hash(state),
        }
    }
}

#[derive(Debug, Clone, Eq, PartialEq)]
pub(crate) enum EvidenceIdentifier {
    Bytes(Vec<u8>),
    Integer(u32),
}

impl std::fmt::Display for EvidenceIdentifier {
    fn fmt(&self, f: &mut std::fmt::Formatter<'_>) -> std::fmt::Result {
        match self {
            EvidenceIdentifier::Bytes(id) => write!(f, "{}", str::from_utf8(id).unwrap()),
            EvidenceIdentifier::Integer(id) => write!(f, "{}", id),
        }
    }
}

impl Hash for EvidenceIdentifier {
    fn hash<H: Hasher>(&self, state: &mut H) {
        match self {
            EvidenceIdentifier::Bytes(id) => id.hash(state),
            EvidenceIdentifier::Integer(id) => id.hash(state),
        }
    }
}<|MERGE_RESOLUTION|>--- conflicted
+++ resolved
@@ -740,19 +740,12 @@
 
     pub(crate) fn id(&self) -> EvidenceIdentifier {
         match self {
-<<<<<<< HEAD
-            Evidence::PairedEndSequencingRead { left, .. } => left.qname(),
-            Evidence::SingleEndSequencingRead(rec) => rec.qname(),
-            // TODO: Better solution?
-            Evidence::OpticalMappingRead { alignment: a, .. } => a.id().as_bytes(),
-=======
             Evidence::PairedEndSequencingRead { left, .. } => {
                 EvidenceIdentifier::Bytes(left.qname().to_owned())
             }
             Evidence::SingleEndSequencingRead(rec) => {
                 EvidenceIdentifier::Bytes(rec.qname().to_owned())
             }
->>>>>>> 12af2805
         }
     }
 
