use anyhow::Result;
use bio::stats::LogProb;
use bio_types::genome::{self, AbstractInterval};

use crate::estimation::alignment_properties::AlignmentProperties;
use crate::variants::evidence::realignment::{Realignable, Realigner};
use crate::variants::model;
use crate::variants::types::breakends::{
    Breakend, BreakendGroup, BreakendGroupBuilder, ExtensionModification, Join, Side,
};
use crate::variants::types::{AlleleSupport, Evidence, MultiLocus, Variant};

use super::ToVariantRepresentation;

#[derive(Debug)]
pub(crate) struct Duplication<R: Realigner> {
    breakends: BreakendGroup<R>,
    len: u64,
}

impl<R: Realigner> Duplication<R> {
    pub(crate) fn new(interval: genome::Interval, realigner: R, chrom_seq: &[u8]) -> Self {
        let mut breakend_group_builder = BreakendGroupBuilder::new();
        breakend_group_builder.realigner(realigner);

        let get_ref_allele = |pos: u64| &chrom_seq[pos as usize..pos as usize + 1];
        let get_locus = |pos| genome::Locus::new(interval.contig().to_owned(), pos);

        // Encode duplication via breakends, see VCF spec.

        let ref_allele = get_ref_allele(interval.range().start);
        breakend_group_builder.push_breakend(Breakend::from_operations(
            get_locus(interval.range().start),
            ref_allele,
            ref_allele.to_owned(),
            Join::new(
                genome::Locus::new(interval.contig().to_owned(), interval.range().end - 1),
                Side::LeftOfPos,
                ExtensionModification::None,
            ),
            false,
            b"u",
            b"w",
        ));

        // Dummy antisense breakend. At the breakend position, we have basically two alleles:
        // The one with the break (representing the middle of the duplication), and one
        // that looks exactly like the reference.
        let ref_allele = get_ref_allele(interval.range().start - 1);
        breakend_group_builder.push_breakend(Breakend::from_operations(
            get_locus(interval.range().start - 1),
            ref_allele,
            ref_allele.to_owned(),
            Join::new(
                genome::Locus::new(interval.contig().to_owned(), interval.range().start),
                Side::RightOfPos,
                ExtensionModification::None,
            ),
            true,
            b"v",
            b".",
        ));

        let ref_allele = get_ref_allele(interval.range().end - 1);
        breakend_group_builder.push_breakend(Breakend::from_operations(
            get_locus(interval.range().end - 1),
            ref_allele,
            ref_allele.to_owned(),
            Join::new(
                genome::Locus::new(interval.contig().to_owned(), interval.range().start),
                Side::RightOfPos,
                ExtensionModification::None,
            ),
            true,
            b"w",
            b"u",
        ));

        let ref_allele = get_ref_allele(interval.range().end);
        breakend_group_builder.push_breakend(Breakend::from_operations(
            get_locus(interval.range().end),
            ref_allele,
            ref_allele.to_owned(),
            Join::new(
                genome::Locus::new(interval.contig().to_owned(), interval.range().end - 1),
                Side::LeftOfPos,
                ExtensionModification::None,
            ),
            false,
            b"x",
            b".",
        ));

        Duplication {
            breakends: breakend_group_builder.build().unwrap(),
            len: interval.range().end - interval.range().start,
        }
    }
}

impl<R: Realigner> Variant for Duplication<R> {
    fn is_imprecise(&self) -> bool {
        false
    }

    fn is_valid_evidence(
        &self,
<<<<<<< HEAD
        evidence: &PairedEndEvidence,
=======
        evidence: &Evidence,
>>>>>>> f9e2e14a
        alignment_properties: &AlignmentProperties,
    ) -> Option<Vec<usize>> {
        self.breakends
            .is_valid_evidence(evidence, alignment_properties)
    }

    fn loci(&self) -> &MultiLocus {
        self.breakends.loci()
    }

    fn allele_support(
        &self,
<<<<<<< HEAD
        evidence: &PairedEndEvidence,
=======
        evidence: &Evidence,
>>>>>>> f9e2e14a
        alignment_properties: &AlignmentProperties,
        alt_variants: &[Box<dyn Realignable>],
    ) -> Result<Option<AlleleSupport>> {
        let support =
            self.breakends
                .allele_support(evidence, alignment_properties, alt_variants)?;

        Ok(support)
    }

    fn prob_sample_alt(
        &self,
<<<<<<< HEAD
        evidence: &PairedEndEvidence,
=======
        evidence: &Evidence,
>>>>>>> f9e2e14a
        alignment_properties: &AlignmentProperties,
    ) -> LogProb {
        self.breakends
            .prob_sample_alt(evidence, alignment_properties)
    }
}

impl<R: Realigner> ToVariantRepresentation for Duplication<R> {
    fn to_variant_representation(&self) -> model::Variant {
        model::Variant::Duplication(self.len)
    }
}

impl<R: Realigner> Realignable for Duplication<R> {
    fn alt_emission_params(
        &self,
        ref_buffer: std::sync::Arc<crate::reference::Buffer>,
        ref_interval: &genome::Interval,
        ref_window: usize,
    ) -> Result<Vec<Box<dyn crate::variants::evidence::realignment::pairhmm::RefBaseVariantEmission>>>
    {
        self.breakends
            .alt_emission_params(ref_buffer, ref_interval, ref_window)
    }
}<|MERGE_RESOLUTION|>--- conflicted
+++ resolved
@@ -8,7 +8,7 @@
 use crate::variants::types::breakends::{
     Breakend, BreakendGroup, BreakendGroupBuilder, ExtensionModification, Join, Side,
 };
-use crate::variants::types::{AlleleSupport, Evidence, MultiLocus, Variant};
+use crate::variants::types::{AlleleSupport, Evidence, MultiLocus, PairedEndEvidence, Variant};
 
 use super::ToVariantRepresentation;
 
@@ -105,11 +105,7 @@
 
     fn is_valid_evidence(
         &self,
-<<<<<<< HEAD
         evidence: &PairedEndEvidence,
-=======
-        evidence: &Evidence,
->>>>>>> f9e2e14a
         alignment_properties: &AlignmentProperties,
     ) -> Option<Vec<usize>> {
         self.breakends
@@ -122,11 +118,7 @@
 
     fn allele_support(
         &self,
-<<<<<<< HEAD
         evidence: &PairedEndEvidence,
-=======
-        evidence: &Evidence,
->>>>>>> f9e2e14a
         alignment_properties: &AlignmentProperties,
         alt_variants: &[Box<dyn Realignable>],
     ) -> Result<Option<AlleleSupport>> {
@@ -139,11 +131,7 @@
 
     fn prob_sample_alt(
         &self,
-<<<<<<< HEAD
         evidence: &PairedEndEvidence,
-=======
-        evidence: &Evidence,
->>>>>>> f9e2e14a
         alignment_properties: &AlignmentProperties,
     ) -> LogProb {
         self.breakends
