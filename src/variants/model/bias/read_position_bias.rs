--- conflicted
+++ resolved
@@ -1,163 +1,122 @@
-// Activate this for old read position bias.
+use bio::stats::probs::LogProb;
+use bio::stats::Prob;
+use itertools::Itertools;
+use ordered_float::NotNan;
 
-use bio::stats::probs::LogProb;
-
+use crate::variants::evidence::observations::pileup::Pileup;
 use crate::variants::evidence::observations::read_observation::{
     ProcessedReadObservation, ReadPosition,
 };
 use crate::variants::model::bias::Bias;
 
-#[derive(Copy, Clone, PartialOrd, PartialEq, Eq, Debug, Ord, EnumIter, Hash, Default)]
+#[derive(Copy, Clone, PartialOrd, PartialEq, Eq, Debug, Ord, EnumIter, Hash)]
 pub(crate) enum ReadPositionBias {
-    #[default]
-    None,
+    None { major_rate: Option<NotNan<f64>> },
     Some,
+}
+
+impl Default for ReadPositionBias {
+    fn default() -> Self {
+        ReadPositionBias::None { major_rate: None }
+    }
 }
 
 impl Bias for ReadPositionBias {
     fn prob_alt(&self, observation: &ProcessedReadObservation) -> LogProb {
         match (self, observation.read_position) {
-            (ReadPositionBias::None, _) => observation.prob_hit_base, // normal
+            (
+                ReadPositionBias::None {
+                    major_rate: Some(rate),
+                },
+                ReadPosition::Major,
+            ) => LogProb::from(Prob(**rate)),
+            (
+                ReadPositionBias::None {
+                    major_rate: Some(rate),
+                },
+                ReadPosition::Some,
+            ) => LogProb::from(Prob(1.0 - **rate)),
+            (ReadPositionBias::None { major_rate: None }, ReadPosition::Major) => {
+                observation.prob_hit_base
+            }
+            (ReadPositionBias::None { major_rate: None }, ReadPosition::Some) => {
+                observation.prob_hit_base.ln_one_minus_exp()
+            }
             (ReadPositionBias::Some, ReadPosition::Major) => LogProb::ln_one(), // bias
             (ReadPositionBias::Some, ReadPosition::Some) => LogProb::ln_zero(), // no bias
         }
     }
 
-<<<<<<< HEAD
-    fn prob_any(&self, observation: &ProcessedReadObservation) -> LogProb {
-        observation.prob_hit_base
-=======
     fn prob_any(&self, _observation: &ProcessedReadObservation) -> LogProb {
         LogProb::ln_one()
->>>>>>> f9e2e14a
     }
 
     fn is_artifact(&self) -> bool {
-        *self != ReadPositionBias::None
+        !matches!(self, ReadPositionBias::None { .. })
+    }
+
+    fn is_informative(&self, pileups: &[Pileup]) -> bool {
+        // METHOD: if all reads overlap the variant at the major pos,
+        // we cannot estimate a read position bias and None is the only informative one.
+        !self.is_artifact() || Self::estimate_major_rate(pileups).is_some()
+    }
+
+    fn learn_parameters(&mut self, pileups: &[Pileup]) {
+        if let ReadPositionBias::None { ref mut major_rate } = self {
+            *major_rate = Self::estimate_major_rate(pileups);
+        }
     }
 }
 
-// Activate this for new read position bias
+impl ReadPositionBias {
+    fn estimate_major_rate(pileups: &[Pileup]) -> Option<NotNan<f64>> {
+        let strong_all = LogProb::ln_sum_exp(
+            &pileups
+                .iter()
+                .flat_map(|pileup| {
+                    pileup.read_observations().iter().filter_map(|obs| {
+                        if obs.is_strong_ref_support() {
+                            Some(obs.prob_mapping())
+                        } else {
+                            None
+                        }
+                    })
+                })
+                .collect_vec(),
+        )
+        .exp();
+        let strong_major = LogProb::ln_sum_exp(
+            &pileups
+                .iter()
+                .flat_map(|pileup| {
+                    pileup.read_observations().iter().filter_map(|obs| {
+                        if obs.is_strong_ref_support() && obs.read_position == ReadPosition::Major {
+                            Some(obs.prob_mapping())
+                        } else {
+                            None
+                        }
+                    })
+                })
+                .collect_vec(),
+        )
+        .exp();
+        let any_major = pileups.iter().any(|pileup| {
+            pileup
+                .read_observations()
+                .iter()
+                .any(|obs| obs.read_position == ReadPosition::Major)
+        });
 
-// use bio::stats::probs::LogProb;
-// use bio::stats::Prob;
-// use itertools::Itertools;
-// use ordered_float::NotNan;
-
-// use crate::variants::evidence::observations::pileup::Pileup;
-// use crate::variants::evidence::observations::read_observation::{
-//     ProcessedReadObservation, ReadPosition,
-// };
-// use crate::variants::model::bias::Bias;
-
-// #[derive(Copy, Clone, PartialOrd, PartialEq, Eq, Debug, Ord, EnumIter, Hash)]
-// pub(crate) enum ReadPositionBias {
-//     None { major_rate: Option<NotNan<f64>> },
-//     Some,
-// }
-
-// impl Default for ReadPositionBias {
-//     fn default() -> Self {
-//         ReadPositionBias::None { major_rate: None }
-//     }
-// }
-
-// impl Bias for ReadPositionBias {
-//     fn prob_alt(&self, observation: &ProcessedReadObservation) -> LogProb {
-//         match (self, observation.read_position) {
-//             (
-//                 ReadPositionBias::None {
-//                     major_rate: Some(rate),
-//                 },
-//                 ReadPosition::Major,
-//             ) => LogProb::from(Prob(**rate)),
-//             (
-//                 ReadPositionBias::None {
-//                     major_rate: Some(rate),
-//                 },
-//                 ReadPosition::Some,
-//             ) => LogProb::from(Prob(1.0 - **rate)),
-//             (ReadPositionBias::None { major_rate: None }, ReadPosition::Major) => {
-//                 observation.prob_hit_base
-//             }
-//             (ReadPositionBias::None { major_rate: None }, ReadPosition::Some) => {
-//                 observation.prob_hit_base.ln_one_minus_exp()
-//             }
-//             (ReadPositionBias::Some, ReadPosition::Major) => LogProb::ln_one(), // bias
-//             (ReadPositionBias::Some, ReadPosition::Some) => LogProb::ln_zero(), // no bias
-//         }
-//     }
-
-//     fn prob_any(&self, _observation: &ProcessedReadObservation) -> LogProb {
-//         LogProb::ln_one()
-//     }
-
-//     fn is_artifact(&self) -> bool {
-//         !matches!(self, ReadPositionBias::None { .. })
-//     }
-
-//     fn is_informative(&self, pileups: &[Pileup]) -> bool {
-//         // METHOD: if all reads overlap the variant at the major pos,
-//         // we cannot estimate a read position bias and None is the only informative one.
-//         !self.is_artifact() || Self::estimate_major_rate(pileups).is_some()
-//     }
-
-//     fn learn_parameters(&mut self, pileups: &[Pileup]) {
-//         if let ReadPositionBias::None { ref mut major_rate } = self {
-//             *major_rate = Self::estimate_major_rate(pileups);
-//         }
-//     }
-// }
-
-// impl ReadPositionBias {
-//     fn estimate_major_rate(pileups: &[Pileup]) -> Option<NotNan<f64>> {
-//         let strong_all = LogProb::ln_sum_exp(
-//             &pileups
-//                 .iter()
-//                 .flat_map(|pileup| {
-//                     pileup.read_observations().iter().filter_map(|obs| {
-//                         if obs.is_strong_ref_support() {
-//                             Some(obs.prob_mapping())
-//                         } else {
-//                             None
-//                         }
-//                     })
-//                 })
-//                 .collect_vec(),
-//         )
-//         .exp();
-//         let strong_major = LogProb::ln_sum_exp(
-//             &pileups
-//                 .iter()
-//                 .flat_map(|pileup| {
-//                     pileup.read_observations().iter().filter_map(|obs| {
-//                         if obs.is_strong_ref_support() && obs.read_position == ReadPosition::Major {
-//                             Some(obs.prob_mapping())
-//                         } else {
-//                             None
-//                         }
-//                     })
-//                 })
-//                 .collect_vec(),
-//         )
-//         .exp();
-//         let any_major = pileups.iter().any(|pileup| {
-//             pileup
-//                 .read_observations()
-//                 .iter()
-//                 .any(|obs| obs.read_position == ReadPosition::Major)
-//         });
-
-//         if strong_all > 2.0 {
-//             let major_fraction = strong_major / strong_all;
-//             if any_major && major_fraction < 1.0 {
-//                 // METHOD: if there is any read with the major read position in either
-//                 // the ref or the alt supporting strong evidences and not all the reads
-//                 // supporting ref do that at the major position, we report a fraction
-//                 // and consider the read position bias.
-//                 return Some(NotNan::new(major_fraction).unwrap());
-//             }
-//         }
-//         None
-//     }
-// }+        if strong_all > 2.0 {
+            let major_fraction = strong_major / strong_all;
+            if any_major && major_fraction < 1.0 {
+                // METHOD: if there is any read with the major read position in either
+                // the ref or the alt supporting strong evidences and not all the reads
+                // supporting ref do that at the major position, we report a fraction
+                // and consider the read position bias.
+                return Some(NotNan::new(major_fraction).unwrap());
+            }
+        }
+        None
+    }
+}