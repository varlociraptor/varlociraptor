use anyhow::{Context, Result};
use bio_types::genome::{AbstractInterval, AbstractLocus, Interval, Locus};
use rust_htslib::bcf::header::HeaderView;
use rust_htslib::bcf::{record::Numeric, Format, Header, Read, Reader, Record, Writer};
use std::collections::BTreeMap;
use std::ops::Range;
use std::path::PathBuf;

use crate::utils::aux_info::AuxInfoCollector;
use crate::variants::model::VariantPrecision;
use crate::variants::types::breakends::Breakend;

fn write_cnv_records(
    cnv_candidates: Vec<BreakendIterval>,
    header: &Header,
    outbcf: Option<PathBuf>,
) -> Result<()> {
    let mut bcf_writer = match outbcf {
        Some(path) => Writer::from_path(path, header, true, Format::Bcf)
            .with_context(|| "Error opening BCF writer".to_string())?,
        None => Writer::from_stdout(header, true, Format::Bcf)
            .with_context(|| "Error opening BCF writer".to_string())?,
    };

    for candidate in cnv_candidates {
        let mut cnv_record = bcf_writer.empty_record();
<<<<<<< HEAD

        cnv_record.set_pos(interval.range().start as i64);
=======
        cnv_record.set_pos(candidate.interval.range().start as i64);
>>>>>>> d72a6482
        cnv_record.set_qual(f32::missing());
        // TODO: What is the REF allele?
        cnv_record.set_alleles(&[b"N", b"<CNV>"])?;
        cnv_record
            .push_info_integer(b"END", &[candidate.interval.range().end as i32])
            .with_context(|| "Failed to push END info string")?;
        cnv_record
            .push_info_string(b"SVTYPE", &[b"CNV"])
            .with_context(|| "Failed to push SVTYPE info string")?;
        cnv_record
            .push_info_float(b"AF", &[candidate.af as f32])
            .with_context(|| "Failed to push AF info string")?;

        bcf_writer
            .write(&cnv_record)
            .with_context(|| "Failed to write BCF record".to_string())?;
    }
    Ok(())
}

/// Builds a new BCF header based on the input header
fn create_header_from_existing(old_header: &HeaderView) -> Result<Header> {
    let mut header = Header::new();

    for rid in 0..old_header.contig_count() {
        let name = std::str::from_utf8(old_header.rid2name(rid)?)
            .context("Invalid UTF-8 in contig name")?;
        let header_contig_line = format!(r#"##contig=<ID={}>"#, name);
        header.push_record(header_contig_line.as_bytes());
    }
    header.push_record(
        b"##INFO=<ID=END,Number=1,Type=Integer,Description=\"Ending position of breakend\">",
    );
    header.push_record(
        b"##INFO=<ID=SVTYPE,Number=1,Type=String,Description=\"Type of structural variant\">",
    );
    header.push_record(b"##INFO=<ID=AF,Number=1,Type=Float,Description=\"Allele frequency\">");
    Ok(header)
}

fn parse_breakend(
    record: &Record,
    header: &HeaderView,
    aux_info_collector: &AuxInfoCollector,
) -> Result<Option<Breakend>> {
    let contig = String::from_utf8(
        header
            .rid2name(record.rid().context("Missing rid")?)
            .context("Invalid RID name")?
            .to_vec(),
    )
    .context("Could not create String from rid")?;

    let mut mateid = None;
    if let Ok(Some(values)) = record.info(b"MATEID").string() {
        mateid = values.first().map(|v| v.to_vec());
    }
    let breakend = Breakend::new(
        Locus::new(contig, record.pos() as u64),
        record.alleles()[0],
        record.alleles()[1],
        &record.id(),
        mateid,
        VariantPrecision::Precise,
        aux_info_collector
            .collect(record)
            .context("Auxiliary Info could not be collected from record")?,
    )
    .context("Breakend could not be created")?;
    Ok(breakend)
}

fn breakends_to_intervals(candidates: Vec<CnvCandidate>) -> Vec<BreakendIterval> {
    #[derive(Default, Clone, Debug)]
    struct BorderInfo {
        delta: i32,
        af_new_interval: f64,
        af_old_interval: f64,
        zero_af_count: i32,
        event_probs_prod: BTreeMap<String, f64>,
    }

    impl BorderInfo {
        fn new() -> Self {
            Self {
                delta: 0,
                af_new_interval: 1.0,
                af_old_interval: 1.0,
                zero_af_count: 0,
                event_probs_prod: BTreeMap::new(),
            }
        }
    }

    let mut all_intervals: BTreeMap<Locus, BorderInfo> = BTreeMap::new();

    for c in candidates {
        if let Some(join) = c.breakend.join() {
            let (breakpoint_start, breakpoint_end) = (c.breakend.locus(), join.locus());

            let (interval_start, interval_end) = if breakpoint_start.pos() < breakpoint_end.pos() {
                (breakpoint_start.to_owned(), breakpoint_end.to_owned())
            } else {
                (breakpoint_end.to_owned(), breakpoint_start.to_owned())
            };

            let entry_start = all_intervals.entry(interval_start).or_default();
            entry_start.delta += 1;
            if c.af > 0.0 {
                entry_start.af_new_interval *= c.af;
            } else {
                entry_start.zero_af_count += 1;
            }
            for (k, v) in &c.event_probs {
                *entry_start.event_probs_prod.entry(k.clone()).or_insert(1.0) *= v;
            }

            let entry_end = all_intervals.entry(interval_end).or_default();
            entry_end.delta -= 1;
            if c.af > 0.0 {
                entry_end.af_old_interval *= c.af;
            } else {
                entry_end.zero_af_count -= 1;
            }
            for (k, v) in &c.event_probs {
                *entry_end.event_probs_prod.entry(k.clone()).or_insert(1.0) *= v;
            }
        }
    }
    // Compute intervals from borders
    let mut cnv_intervals = Vec::new();
    let mut last_pos: Option<Locus> = None;
    let mut current_cov = 0;
    let mut af_product = 1.0;
    let mut zero_af = 0;
    for (locus, border_info) in all_intervals.iter() {
        zero_af += border_info.zero_af_count;
        if let Some(prev_locus) = last_pos {
            if prev_locus.contig() == locus.contig()
                && prev_locus.pos() < locus.pos()
                && current_cov != 0
            {
                let interval = Interval::new(
                    prev_locus.contig().to_owned(),
                    Range {
                        start: prev_locus.pos() + 1,
                        end: locus.pos(),
                    },
                );
                if zero_af > 0 || border_info.zero_af_count < 0 {
                    // at least one zero AF in the product, so AF is zero
                    cnv_intervals.push(BreakendIterval {
                        interval,
                        af: 0.0,
                        event_probs: border_info.event_probs_prod.clone(),
                    });
                } else {
                    // all AFs > 0, so product is valid
                    cnv_intervals.push(BreakendIterval {
                        interval,
                        af: af_product,
                        event_probs: border_info.event_probs_prod.clone(),
                    });
                }
            }
        }
        af_product *= border_info.af_new_interval;

        current_cov += border_info.delta;
        af_product /= border_info.af_old_interval;

        last_pos = Some(locus.to_owned());
    }
    cnv_intervals
}

#[derive(Builder, Getters)]
pub struct BreakendIterval {
    #[getset(get = "pub")]
    interval: Interval,
    #[getset(get = "pub")]
    af: f64,
    #[getset(get = "pub")]
    event_probs: BTreeMap<String, f64>,
}

#[derive(Builder, Getters, Debug)]
pub struct CnvCandidate {
    #[getset(get = "pub")]
    breakend: Breakend,
    #[getset(get = "pub")]
    af: f64,
    #[getset(get = "pub")]
    event_probs: BTreeMap<String, f64>,
}

/// Reads an input BCF file, processes each record, and writes out modified CNV records
pub fn find_candidates(breakends_bcf: PathBuf, outbcf: Option<PathBuf>) -> Result<()> {
    let mut bcf_reader = Reader::from_path(&breakends_bcf)
        .with_context(|| format!("Error opening input file: {:?}", breakends_bcf))?;

    let header = create_header_from_existing(bcf_reader.header())?;

    let mut breakends = Vec::new();

    let header_orig = bcf_reader.header().clone();
    let aux_info = AuxInfoCollector::new(&[], &bcf_reader)
        .with_context(|| "Failed to create AuxInfoCollector")?;
    // Get all breakends from the input BCF file
    for record_result in bcf_reader.records() {
        let record = record_result.with_context(|| "Error reading record")?;
        let breakend = match parse_breakend(&record, &header_orig, &aux_info)? {
            Some(b) if b.is_left_to_right() && b.join().is_some() => b,
            _ => continue,
        };
        let af: f64 = {
            let af_values = record.format(b"AF").float()?; // BufferBacked<Vec<&[f32]>, _>
            if af_values.is_empty() || af_values[0].is_empty() {
                f64::NAN
            } else {
                af_values[0][0] as f64
            }
        };
        let candidate = CnvCandidateBuilder::default()
            .breakend(breakend)
            .af(af)
            .event_probs(BTreeMap::new())
            .build()?;

        breakends.push(candidate);
    }
    let intervals: Vec<BreakendIterval> = breakends_to_intervals(breakends);
    // Write bcf file
    write_cnv_records(intervals, &header, outbcf)?;

    Ok(())
}<|MERGE_RESOLUTION|>--- conflicted
+++ resolved
@@ -24,12 +24,7 @@
 
     for candidate in cnv_candidates {
         let mut cnv_record = bcf_writer.empty_record();
-<<<<<<< HEAD
-
-        cnv_record.set_pos(interval.range().start as i64);
-=======
         cnv_record.set_pos(candidate.interval.range().start as i64);
->>>>>>> d72a6482
         cnv_record.set_qual(f32::missing());
         // TODO: What is the REF allele?
         cnv_record.set_alleles(&[b"N", b"<CNV>"])?;
