// Copyright 2016-2019 Johannes Köster, David Lähnemann.
// Licensed under the GNU GPLv3 license (https://opensource.org/licenses/GPL-3.0)
// This file may not be copied, modified, or distributed
// except according to those terms.

use std::collections::HashMap;
use std::convert::{From, TryFrom};
use std::fs::File;
use std::path::{Path, PathBuf};
use std::sync::Arc;

use anyhow::{bail, Context, Result};
use bio::stats::bayesian::bayes_factors::evidence::KassRaftery;
use bio::stats::{LogProb, Prob};
use itertools::Itertools;
use structopt::StructOpt;
use strum::IntoEnumIterator;

use crate::calling;
use crate::calling::variants::calling::{
    call_generic, CallWriter, DefaultCandidateFilter, SampleInfos,
};
use crate::calling::variants::preprocessing::haplotype_feature_index::HaplotypeFeatureIndex;
use crate::candidates;
use crate::conversion;
use crate::errors;
use crate::estimation;
use crate::estimation::alignment_properties::AlignmentProperties;
//use crate::estimation::sample_variants;
//use crate::estimation::tumor_mutational_burden;
use crate::filtration;
use crate::grammar;
use crate::reference;
use crate::testcase;
use crate::utils::PathMap;
use crate::variants::evidence::realignment;

use crate::variants::model::prior::CheckablePrior;
use crate::variants::model::prior::Prior;
use crate::variants::model::{AlleleFreq, VariantType};
<<<<<<< HEAD
use crate::variants::sample::{estimate_alignment_properties, Readtype};

=======
use crate::variants::sample::estimate_alignment_properties;
>>>>>>> f9e2e14a
use crate::SimpleEvent;

#[derive(Debug, StructOpt, Serialize, Deserialize, Clone)]
#[structopt(
    name = "varlociraptor",
    about = "Flexible, arbitrary-scenario, uncertainty-aware variant calling \
    with parameter free filtration via FDR control for small and structural variants.",
    setting = structopt::clap::AppSettings::ColoredHelp,
)]
pub enum Varlociraptor {
    #[structopt(
        name = "preprocess",
        about = "Preprocess variants",
        setting = structopt::clap::AppSettings::ColoredHelp,
    )]
    Preprocess {
        #[structopt(subcommand)]
        kind: PreprocessKind,
    },
    #[structopt(
        name = "call",
        about = "Call variants.",
        setting = structopt::clap::AppSettings::ColoredHelp,
    )]
    Call {
        #[structopt(subcommand)]
        kind: CallKind,
    },
    #[structopt(
        name = "filter-calls",
        about = "Filter calls by either controlling the false discovery rate (FDR) at given level, or by posterior odds against the given events.",
        setting = structopt::clap::AppSettings::ColoredHelp,
    )]
    FilterCalls {
        #[structopt(subcommand)]
        method: FilterMethod,
    },
    #[structopt(
        name = "decode-phred",
        about = "Decode PHRED-scaled values to human readable probabilities.",
        usage = "varlociraptor decode-phred < in.bcf > out.bcf",
        setting = structopt::clap::AppSettings::ColoredHelp,
    )]
    DecodePHRED,
    #[structopt(
        name = "estimate",
        about = "Perform estimations.",
        setting = structopt::clap::AppSettings::ColoredHelp,
    )]
    Estimate {
        #[structopt(subcommand)]
        kind: EstimateKind,
    },
    #[structopt(
        name = "plot",
        about = "Create plots",
        setting = structopt::clap::AppSettings::ColoredHelp,
    )]
    Plot {
        #[structopt(subcommand)]
        kind: PlotKind,
    },
    #[structopt(
        name = "genotype",
        about = "Infer classical genotypes from Varlociraptor's AF field (1.0: 1/1, 0.5: 0/1, 0.0: 0/0, otherwise: 0/1). This assumes diploid samples.",
        usage = "varlociraptor genotype < in.bcf > out.bcf",
        setting = structopt::clap::AppSettings::ColoredHelp,
    )]
    Genotype,
    #[structopt(
        name = "methylation-candidates",
        about = "Generate BCF with methylation candidates",
        usage = "varlociraptor methylation-candidates input.fasta output.bcf"
    )]
    MethylationCandidates {
        #[structopt(
            name = "input",
            parse(from_os_str),
            required = true,
            help = "Input FASTA File"
        )]
        input: PathBuf,

        #[structopt(name = "output", parse(from_os_str), help = "Output BCF File")]
        output: Option<PathBuf>,
    },
}

pub struct PreprocessInput {
    reference: PathBuf,
    bam: PathBuf,
}

impl Varlociraptor {
    fn preprocess_input(&self) -> PreprocessInput {
        if let Varlociraptor::Preprocess {
            kind:
                PreprocessKind::Variants {
                    ref reference,
                    ref bam,
                    ..
                },
        } = &self
        {
            PreprocessInput {
                reference: reference.to_owned(),
                bam: bam.to_owned(),
            }
        } else {
            panic!("bug: these are not preprocess options.");
        }
    }
}

fn default_reference_buffer_size() -> usize {
    10
}

fn default_pairhmm_mode() -> String {
    "exact".to_owned()
}

fn default_log_mode() -> String {
    "default".to_owned()
}

fn default_min_bam_refetch_distance() -> u64 {
    1
}

fn default_read_type() -> Readtype {
    Readtype::Illumina
}

#[derive(Debug, StructOpt, Serialize, Deserialize, Clone)]
pub enum PreprocessKind {
    #[structopt(
        name = "variants",
        about = "Preprocess given variants by obtaining internal observations (allele likelihoods, strand information, ...)\
                 for each fragment. \
                 The obtained observations are printed to STDOUT in BCF format. Note that the resulting BCFs \
                 will be very large and are only intended for internal use (e.g. for piping into 'varlociraptor \
                 call variants generic').",
        usage = "varlociraptor preprocess variants reference.fasta --alignment-properties alignment-properties.json \
                 --candidates candidates.bcf --bam sample.bam > sample.observations.bcf",
        setting = structopt::clap::AppSettings::ColoredHelp,
    )]
    Variants {
        #[structopt(
            parse(from_os_str),
            help = "FASTA file with reference genome. Has to be indexed with samtools faidx."
        )]
        reference: PathBuf,
        #[structopt(
            parse(from_os_str),
            long,
            required = true,
            help = "sorted VCF/BCF file to process (if omitted, read from STDIN)."
        )]
        candidates: PathBuf,
        #[structopt(
            long,
            required = true,
            help = "BAM file with aligned reads from a single sample."
        )]
        bam: PathBuf,
        #[structopt(
            long,
            help = "Report fragment IDs in output BCF. This information can be used for phasing."
        )]
        #[serde(default)]
        report_fragment_ids: bool,
        #[structopt(
            long,
            help = "Assume that candidate variants are given in atomic form (unlike e.g. \
            provided by freebayes which combines adjacent variants that appear to be in \
            phase into longer haplotypes). If variants are atomic, we do not want to perform \
            realignment against SNVs and MNVs because those can lead to false positives if \
            they are immediately followed or preceeded by indels."
        )]
        #[serde(default)]
        atomic_candidate_variants: bool,
        #[structopt(
            long,
            help = "Do not adjust mapping quality (MAPQ). By default Varlociraptor will adjust mapping qualities \
            in order to avoid false positive hits caused by inflated MAPQ values at ambiguous loci. \
            This happens by conservatively averaging MAPQs of all reads that overlap a given locus. \
            While this is usually a good idea and has been validated by extensive benchmarking, there can be cases \
            where this is not desired, e.g. when solely evaluating known variants."
        )]
        #[serde(default)]
        omit_mapq_adjustment: bool,
        #[structopt(
            long = "reference-buffer-size",
            short = "b",
            default_value = "10",
            help = "Number of reference sequences to keep in buffer. Use a smaller value \
                    to save memory at the expense of sometimes reduced parallelization."
        )]
        #[serde(default = "default_reference_buffer_size")]
        reference_buffer_size: usize,
        #[structopt(
            long = "min-bam-refetch-distance",
            default_value = "1",
            help = "Base pair distance to last fetched BAM interval such that a refetching is performed \
                  instead of reading through until the next interval is reached. Making this too small \
                  can cause unnecessary random access. Making this too large can lead to unneccessary \
                  iteration over irrelevant records. Benchmarking has shown that at least for short reads, \
                  a value of 1 (e.g. always refetch) does not incur additional costs and is a reasonable \
                  default."
        )]
        #[serde(default = "default_min_bam_refetch_distance")]
        min_bam_refetch_distance: u64,
        #[structopt(
            long = "alignment-properties",
            help = "Alignment properties JSON file for sample. If not provided, properties \
                    will be estimated from the given BAM file. It is recommended to estimate alignment \
                    properties separately, see 'varlociraptor estimate alignment-properties --help'."
        )]
        alignment_properties: Option<PathBuf>,
        #[structopt(
            parse(from_os_str),
            long,
            help = "BCF file that shall contain the results (if omitted, write to STDOUT)."
        )]
        output: Option<PathBuf>,
        #[structopt(
            long = "propagate-info-fields",
            help = "Additional INFO fields in the input BCF that shall be propagated to the output BCF \
            (not supported for variants connected via EVENT tags except breakends)."
        )]
        #[serde(default)]
        propagate_info_fields: Vec<String>,
        #[structopt(
            long = "indel-window",
            default_value = "64",
            help = "Number of bases to consider left and right of breakpoint when \
                    calculating read support. Currently implemented maximum \
                    value is 64."
        )]
        realignment_window: u64,
        #[structopt(
            long = "max-depth",
            default_value = "200",
            help = "Maximum number of observations to use for calling. If locus is exceeding this \
                    number, downsampling is performed."
        )]
        max_depth: usize,
        #[structopt(
            long = "omit-insert-size",
            help = "Do not consider insert size when calculating support for a variant. Use this flag when \
                    processing amplicon data, where indels do not impact the observed insert size"
        )]
        #[serde(default)]
        omit_insert_size: bool,
        #[structopt(
            long = "pairhmm-mode",
            possible_values = &["fast", "exact", "homopolymer"],
            default_value = "exact",
            help = "PairHMM computation mode (either fast, exact or homopolymer). Fast mode means that only the best \
                    alignment path is considered for probability calculation. In rare cases, this can lead \
                    to wrong results for single reads. Hence, we advice to not use it when \
                    discrete allele frequences are of interest (0.5, 1.0). For continuous \
                    allele frequencies, fast mode should cause almost no deviations from the \
                    exact results. Also, if per sample allele frequencies are irrelevant (e.g. \
                    in large cohorts), fast mode can be safely used. \
                    Note that fast and exact mode are not suitable for ONT data.\
                    The homopolymer mode should be used for ONT data; it is similar to the exact mode \
                    but considers homopolymer errors to be different from gaps."
        )]
        #[serde(default = "default_pairhmm_mode")]
        pairhmm_mode: String,
        #[structopt(
            long = "log-mode",
            possible_values = &["default", "each-record"],
            default_value = "default",
            help = "Specify how progress should be logged. By default, a record count will be printed. With 'each-record', \
            Varlociraptor will additionally print contig and position of each processed candidate variant record. This is \
            useful for debugging."
        )]
        #[serde(default = "default_log_mode")]
        log_mode: String,
        #[structopt(
            parse(from_os_str),
            long = "output-raw-observations",
            help = "Output raw observations as TSV files at the given prefix. Attention, only use this for debugging when processing \
            a single variant. Otherwise it will cause a lots of files and a significant performance hit."
        )]
        #[serde(default)]
        output_raw_observations: Option<PathBuf>,
        #[structopt(
            long = "read-type",
            required = false,
            default_value = "Illumina",
            possible_values = &Readtype::iter().map(|v| v.into()).collect_vec(),
            help = "Sequencing method used to gain the reads, important for chosing methylation method."
        )]
        #[serde(default = "default_read_type")]
        read_type: Readtype,
    },
}

#[derive(Debug, StructOpt, Serialize, Deserialize, Clone)]
pub enum PlotKind {
    #[structopt(
        name = "variant-calling-prior",
        about = "Plot variant calling prior given a scenario. Plot is printed to STDOUT in Vega-lite format.",
        usage = "varlociraptor plot variant-calling-prior --scenario scenario.yaml > plot.vl.json",
        setting = structopt::clap::AppSettings::ColoredHelp,
    )]
    VariantCallingPrior {
        #[structopt(
            parse(from_os_str),
            long = "scenario",
            required = true,
            help = "Variant calling scenario that configures the prior."
        )]
        scenario: PathBuf,
        #[structopt(
            long = "contig",
            required = true,
            help = "Contig to consider for ploidy information."
        )]
        contig: String,
        #[structopt(long = "sample", required = true, help = "Sample to plot.")]
        sample: String,
    },
    #[structopt(
        name = "scatter",
        about = "Plot variant allelic fraction scatter plot overlayed with a contour plot between two sample groups",
        usage = "varlociraptor plot scatter --sample-x sample1 \
        --sample-y sample2 sample3 < calls.bcf | vg2svg > scatter.svg",
        setting = structopt::clap::AppSettings::ColoredHelp,
    )]
    Scatter {
        #[structopt(
            long = "sample-x",
            help = "Name of the first sample in the given VCF/BCF."
        )]
        sample_x: String,
        #[structopt(
            long = "sample-y",
            help = "Name(s) of the alternative sample(s) in the given VCF/BCF. Multiple samples can be given."
        )]
        sample_y: Vec<String>,
    },
}

#[derive(Debug, StructOpt, Serialize, Deserialize, Clone)]
pub enum EstimateKind {
    #[structopt(
        name = "alignment-properties",
        about = "Estimate properties like insert size, maximum softclip length, and the PCR homopolymer error model.",
        usage = "varlociraptor estimate alignment-properties reference.fasta --bam sample.bam > sample.alignment-properties.json",
        setting = structopt::clap::AppSettings::ColoredHelp,
    )]
    AlignmentProperties {
        #[structopt(
            parse(from_os_str),
            help = "FASTA file with reference genome. Has to be indexed with samtools faidx."
        )]
        reference: PathBuf,

        #[structopt(
            long,
            required = true,
            help = "BAM files with aligned reads from a single sample or a set of \
            samples that have been sequenced and prepared in exactly the same way. \
            Use multiple BAM files in order to increase estimation robustness in case \
            the samples only have comparably reads (e.g. in case of panel sequencing)."
        )]
        bams: Vec<PathBuf>,

        #[structopt(long, help = "Number of records to sample from the BAM file")]
        num_records: Option<usize>,
    },
    #[structopt(
        name = "contamination",
        about = "Estimate contamination between samples (still experimental). Takes two samples, the one that \
        is presumably contaminated and the contaminating one, and calculates the posterior distribution of \
        the contamination fraction, which is printed into a TSV table. The most likely fraction comes at the top. \
        Uses a uniform prior distribution by default. Optionally, e.g. a pathologist's estimate can be provided, \
        such that the calculated posterior distribution can be sharpened by the model with the given prior \
        knowledge. For now, it is always advisable to check the visual output generated by --output-plot.",
        usage = "varlociraptor estimate contamination --sample sample-a.bcf --contaminant sample-b.bcf --output-plot contamination-qc-plot.vl.json > contamination.tsv"
    )]
    Contamination {
        #[structopt(long = "sample", help = "Presumably contaminated sample.")]
        sample: PathBuf,
        #[structopt(long = "contaminant", help = "Presumably contaminating sample.")]
        contaminant: PathBuf,
        #[structopt(
            long = "prior-estimate",
            help = "Prior estimate of the contamination (1-purity), e.g. \
            obtained by counting tumor cells in a histology sample. Has to be used \
            together with the number of cells considered for the estimate (--prior-considered-cells)."
        )]
        prior_estimate: Option<f64>,
        #[structopt(
            long = "prior-considered-cells",
            help = "Number of cells considered for the prior estimate (see --prior-estimate)."
        )]
        prior_considered_cells: Option<u32>,
        #[structopt(
            long = "output",
            help = "Output file; if not specified, output is printed to STDOUT."
        )]
        output: Option<PathBuf>,
        #[structopt(
            long = "output-plot",
            help = "Path to store vega-lite plot of contamination/purity."
        )]
        output_plot: Option<PathBuf>,
        #[structopt(
            long = "output-max-vaf-variants",
            help = "Path to store TSV of variant positions with maximum VAF in the contaminated sample (for QC)."
        )]
        output_max_vaf_variants: Option<PathBuf>,
    },
    #[structopt(
        name = "mutational-burden",
        about = "Estimate mutational burden. Takes Varlociraptor calls (must be annotated \
                 with e.g. VEP but using ANN instead of CSQ) from STDIN, prints mutational burden estimate in Vega-lite JSON format to STDOUT. \
                 It can be converted to an image via vega-lite-cli (see conda package).",
        usage = "varlociraptor estimate mutational-burden --coding-genome-size 3e7 --events SOMATIC_TUMOR \
                 --sample tumor < calls.bcf | vg2svg > tmb.svg",
        setting = structopt::clap::AppSettings::ColoredHelp,
    )]
    MutationalBurden {
        #[structopt(long = "events", help = "Events to consider (e.g. SOMATIC_TUMOR).")]
        events: Vec<String>,
        #[structopt(
            long = "sample",
            help = "Name(s) of the sample(s) in the given VCF/BCF. Multiple samples can be given when using the multibar plot mode."
        )]
        sample: Vec<String>,
        #[structopt(
            long = "coding-genome-size",
            default_value = "3e7",
            help = "Size (in bases) of the covered coding genome."
        )]
        coding_genome_size: f64,
        #[structopt(
            long = "plot-mode",
            possible_values = &estimation::mutational_burden::PlotMode::iter().map(|v| v.into()).collect_vec(),
            help = "How to plot (as stratified curve, histogram or multi-sample barplot)."
        )]
        mode: estimation::mutational_burden::PlotMode,
        #[structopt(
            long = "vaf-cutoff",
            default_value = "0.2",
            help = "Minimal variant allelic fraction to consider for mutli-sample barplot"
        )]
        cutoff: f64,
    },
}

#[derive(Debug, StructOpt, Serialize, Deserialize, Clone)]
pub enum CallKind {
    #[structopt(
        name = "variants",
        about = "Call variants.",
        setting = structopt::clap::AppSettings::ColoredHelp,
    )]
    Variants {
        #[structopt(subcommand)]
        mode: VariantCallMode,
        #[structopt(
            long = "propagate-info-fields",
            help = "Additional INFO fields in the input BCF that shall be propagated to the output BCF."
        )]
        propagate_info_fields: Vec<String>,
        #[structopt(
            long = "omit-strand-bias",
            help = "Do not consider strand bias when calculating the probability of an artifact.\
                    Use this flag when processing (panel) sequencing data, where the wet-lab \
                    methodology leads to strand bias in the coverage of genuine variants."
        )]
        #[serde(default)]
        omit_strand_bias: bool,
        #[structopt(
            long = "omit-read-orientation-bias",
            help = "Do not consider read orientation bias when calculating the probability of an \
                    artifact."
        )]
        #[serde(default)]
        omit_read_orientation_bias: bool,
        #[structopt(
            long = "omit-read-position-bias",
            help = "Do not consider read position bias when calculating the probability of an \
                    artifact. Use this flag when processing (panel) sequencing data, where the \
                    wet-lab methodology leads to stacks of reads starting at the same position."
        )]
        #[serde(default)]
        omit_read_position_bias: bool,
        #[structopt(
            long = "omit-softclip-bias",
            help = "Do not consider softclip bias when calculating the probability of an \
                    artifact. Use this flag when processing (panel) sequencing data, where the \
                    wet-lab methodology leads to stacks of reads starting at the same position."
        )]
        #[serde(default)]
        omit_softclip_bias: bool,
        #[structopt(
            long = "omit-homopolymer-artifact-detection",
            help = "Do not perform PCR homopolymer artifact detection when calculating the probability of an \
                    artifact. If you are sure that your protocol did not use any PCR you should use this flag."
        )]
        #[serde(default)]
        omit_homopolymer_artifact_detection: bool,
        #[structopt(
            long = "omit-alt-locus-bias",
            help = "Do not consider alt locus bias when calculating the probability of an artifact. \
                   Use this flag when you have e.g. prior knowledge about all candidate variants being not \
                   caused by mapping artifacts."
        )]
        #[serde(default)]
        omit_alt_locus_bias: bool,
        #[structopt(
            long = "full-prior",
            help = "Compute the full prior distribution for any allele frequency combination. \
                    This is in contrast to the default behavior, where the prior is only used to \
                    distinguish between absence and presence of variants \
                    (in essence we calculate the prior probability for the variant to be not present given all \
                    provided mutation rates and the heterozygosity). \
                    The advantage of this default behavior is that observations become in any case more important \
                    than the prior to distinguish between different events, while the prior still effectively protects \
                    from false positives."
        )]
        #[serde(default)]
        full_prior: bool,
        #[structopt(
            long = "testcase-locus",
            help = "Create a test case for the given locus. Locus must be given in the form \
                    CHROM:POS[:IDX]. IDX is thereby an optional value to select a particular \
                    variant at the locus, counting from 1. If IDX is not specified, the first \
                    variant will be chosen. Alternatively, for single variant VCFs, you can \
                    specify 'all'."
        )]
        testcase_locus: Option<String>,
        #[structopt(
            long = "testcase-prefix",
            help = "Create test case files in the given directory."
        )]
        testcase_prefix: Option<String>,
        #[structopt(
            long = "testcase-anonymous",
            help = "Anonymize any identifiers (via uuid4) and the sequences (by randomly permuting the alphabet) in the test case."
        )]
        testcase_anonymous: bool,
        #[structopt(
            long,
            short,
            help = "Output variant calls to given path (in BCF format). If omitted, prints calls to STDOUT."
        )]
        output: Option<PathBuf>,
        #[structopt(
            long = "log-mode",
            possible_values = &["default", "each-record"],
            default_value = "default",
            help = "Specify how progress should be logged. By default, a record count will be printed. With 'each-record', \
            Varlociraptor will additionally print contig and position of each processed candidate variant record. This is \
            useful for debugging."
        )]
        #[serde(default = "default_log_mode")]
        log_mode: String,
    },
    // #[structopt(
    //     name = "cnvs",
    //     about = "Call CNVs in tumor-normal sample pairs. This is experimental (do not use it yet).",
    //     setting = structopt::clap::AppSettings::ColoredHelp,
    // )]
    // CNVs {
    //     #[structopt(
    //         parse(from_os_str),
    //         long,
    //         help = "VCF/BCF file (generated by varlociraptor call-tumor-normal) to process \
    //                 (if omitted, read from STDIN)."
    //     )]
    //     calls: Option<PathBuf>,
    //     #[structopt(
    //         parse(from_os_str),
    //         long,
    //         help = "BCF file that shall contain the results (if omitted, write to STDOUT)."
    //     )]
    //     output: Option<PathBuf>,
    //     #[structopt(long, short = "p", help = "Tumor purity.")]
    //     purity: f64,
    //     #[structopt(
    //         long = "min-bayes-factor",
    //         default_value = "1.01",
    //         help = "Minimum bayes factor (> 1.0) between likelihoods of CNV and no CNV to consider. \
    //                 The higher this value, the fewer candidate CNVs will be investigated. \
    //                 Note that this can be usually left unchanged, because every CNV is provided \
    //                 with a posterior probability that can be used for filtering, e.g., via \
    //                 'varlociraptor filter-calls control-fdr'."
    //     )]
    //     min_bayes_factor: f64,
    //     #[structopt(
    //         long,
    //         default_value = "1000",
    //         help = "Maximum distance between supporting loci in a CNV."
    //     )]
    //     max_dist: u32,
    //     #[structopt(long, short = "t", help = "Number of threads to use.")]
    //     threads: usize,
    // },
}

#[derive(Debug, StructOpt, Serialize, Deserialize, Clone)]
pub enum VariantCallMode {
    #[structopt(
        name = "tumor-normal",
        about = "Call somatic and germline variants from a tumor-normal sample pair and a VCF/BCF with candidate variants.",
        usage = "varlociraptor call variants tumor-normal --purity 0.75 --tumor tumor.bcf --normal normal.bcf > calls.bcf",
        setting = structopt::clap::AppSettings::ColoredHelp,
    )]
    TumorNormal {
        #[structopt(
            parse(from_os_str),
            long = "tumor",
            required = true,
            help = "BCF file with varlociraptor preprocess results for the tumor sample."
        )]
        tumor_observations: PathBuf,
        #[structopt(
            parse(from_os_str),
            long = "normal",
            required = true,
            help = "BCF file with varlociraptor preprocess results for the normal sample."
        )]
        normal_observations: PathBuf,
        #[structopt(short, long, default_value = "1.0", help = "Purity of tumor sample.")]
        purity: f64,
    },
    #[structopt(
        name = "generic",
        about = "Call variants for a given scenario specified with the varlociraptor calling \
                 grammar and a VCF/BCF with candidate variants.",
        usage = "varlociraptor call variants --output calls.bcf generic --scenario scenario.yaml \
                 --obs relapse=relapse.bcf tumor=tumor.bcf normal=normal.bcf",
        setting = structopt::clap::AppSettings::ColoredHelp,
    )]
    Generic {
        #[structopt(
            parse(from_os_str),
            long,
            required = true,
            help = "Scenario defined in the varlociraptor calling grammar."
        )]
        scenario: PathBuf,
        #[structopt(
            long = "obs",
            required = true,
            help = "BCF file with varlociraptor preprocess results for samples defined in the given scenario (given as samplename=path/to/calls.bcf). It is possible to omit a sample here (e.g. model tumor/normal in the scenario, but only call on the tumor sample when there is no normal sequenced). In that case, the resulting probabilities will be accordingly uncertain, because observations of the omitted sample are missing (which is equivalent to having no coverage in the sample)."
        )]
        sample_observations: Vec<String>,
    },
}

#[derive(Debug, Serialize, Deserialize, Clone, EnumString, Display)]
#[strum(serialize_all = "kebab_case")]
pub enum ControlFDRMode {
    LocalSmart,
    LocalStrict,
    GlobalSmart,
    GlobalStrict,
}

impl ControlFDRMode {
    pub fn is_local(&self) -> bool {
        match self {
            ControlFDRMode::LocalSmart | ControlFDRMode::LocalStrict => true,
            ControlFDRMode::GlobalSmart | ControlFDRMode::GlobalStrict => false,
        }
    }

    pub fn is_smart(&self) -> bool {
        match self {
            ControlFDRMode::LocalSmart | ControlFDRMode::GlobalSmart => true,
            ControlFDRMode::LocalStrict | ControlFDRMode::GlobalStrict => false,
        }
    }
}

#[derive(Debug, StructOpt, Serialize, Deserialize, Clone)]
pub enum FilterMethod {
    #[structopt(
        name = "control-fdr",
        about = "Filter variant calls by controlling FDR. Filtered calls are printed to STDOUT.",
        usage = "varlociraptor filter-calls control-fdr calls.bcf --events SOMATIC_TUMOR --fdr 0.05 \
                 --var SNV > calls.filtered.bcf",
        setting = structopt::clap::AppSettings::ColoredHelp,
    )]
    ControlFDR {
        #[structopt(parse(from_os_str), help = "BCF file with varlociraptor calls.")]
        calls: PathBuf,
        #[structopt(
            long = "var",
            possible_values = &VariantType::iter().map(|v| v.into()).collect_vec(),
            help = "Variant type to consider. When controlling global FDR (not using --local) this should \
            be used to control FDR for each type separately. Otherwise, less certain variant types will be \
            underrepresented."
        )]
        vartype: Option<VariantType>,
        #[structopt(long, help = "FDR to control for.")]
        fdr: f64,
        #[structopt(
            long = "mode",
            help = "Mode of FDR control (recommended: local-smart). Choose between local or global and strict or smart, combined via a hyphen (e.g. local-smart). \
            Local means that for each record, the posterior of the selected events has to be at least 1-fdr. Global means that the \
            posterior FDR of all selected records may not exceed the given fdr threshold. Strict means that the given events \
            are directly used for above calculations. Smart means that FDR is controlled just by the probability of variants \
            to be not absent or artifacts, and the given events are used to further filter out those where the summed probability \
            of the particular events is <50%. Smart mode is recommended, as the strict mode can lead to unexpected behavior. \
            For example: if want to control for somatic variants, but there is a degree of ambiguity between the somatic and some other event, \
            strict mode will filter such variants, while smart mode will keep them and you will see the ambiguity in the record. \
            The former behavior is much more intuitive than loosing such variants entirely."
        )]
        mode: ControlFDRMode,
        #[structopt(long, help = "Events to consider.")]
        events: Vec<String>,
        #[structopt(long, help = "Minimum indel length to consider.")]
        minlen: Option<u64>,
        #[structopt(long, help = "Maximum indel length to consider (exclusive).")]
        maxlen: Option<u64>,
    },
    #[structopt(
        name = "posterior-odds",
        about = "Filter variant calls by posterior odds of given events against the rest of events. \
                 Calls are taken from STDIN, filtered calls are printed to STDOUT.",
        usage = "varlociraptor filter-calls posterior-odds --events SOMATIC_TUMOR --odds strong < calls.bcf",
        setting = structopt::clap::AppSettings::ColoredHelp,
    )]
    PosteriorOdds {
        #[structopt(
            long,
            possible_values = &KassRaftery::iter().map(|v| v.into()).collect_vec(),
            help = "Kass-Raftery score to filter against."
        )]
        odds: KassRaftery,
        #[structopt(long, help = "Events to consider.")]
        events: Vec<String>,
    },
}

fn parse_key_values(values: &[String]) -> Option<PathMap> {
    let mut map = HashMap::new();
    for value in values {
        let kv = value.split_terminator('=').collect_vec();
        if kv.len() == 2 {
            map.insert(kv[0].to_owned(), PathBuf::from(kv[1]));
        } else {
            return None;
        }
    }
    Some(map)
}

impl Default for Varlociraptor {
    fn default() -> Self {
        Varlociraptor::from_iter(vec!["--help"])
    }
}

pub fn run(opt: Varlociraptor) -> Result<()> {
    let opt_clone = opt.clone();
    match opt {
        Varlociraptor::Preprocess { kind } => {
            match kind {
                PreprocessKind::Variants {
                    reference,
                    candidates,
                    bam,
                    report_fragment_ids,
                    atomic_candidate_variants,
                    omit_mapq_adjustment,
                    alignment_properties,
                    output,
                    propagate_info_fields,
                    realignment_window,
                    max_depth,
                    omit_insert_size,
                    pairhmm_mode,
                    reference_buffer_size,
                    min_bam_refetch_distance,
                    log_mode,
                    output_raw_observations,
                    read_type,
                } => {
                    // TODO: handle testcases
                    if realignment_window > (128 / 2) {
                        return Err(
                            structopt::clap::Error::with_description(
                                "Command-line option --indel-window requires a value <= 64 with the current implementation.", 
                                structopt::clap::ErrorKind::ValueValidation
                            ).into()
                        );
                    };

                    let mut reference_buffer = Arc::new(
                        reference::Buffer::from_path(&reference, reference_buffer_size)
                            .context("Unable to read genome reference.")?,
                    );

                    let alignment_properties = est_or_load_alignment_properties(
                        &alignment_properties,
                        &bam,
                        omit_insert_size,
                        Arc::get_mut(&mut reference_buffer).unwrap(),
                        Some(crate::estimation::alignment_properties::NUM_FRAGMENTS),
                    )?;

                    let gap_params = alignment_properties.gap_params.clone();

                    let log_each_record = log_mode == "each-record";

                    let propagate_info_fields = propagate_info_fields
                        .iter()
                        .map(|s| s.as_bytes().to_owned())
                        .collect();

                    match pairhmm_mode.as_ref() {
                        "homopolymer" => {
                            let hop_params = alignment_properties.hop_params.clone();
                            let mut processor =
                                calling::variants::preprocessing::ObservationProcessor::builder()
                                    .report_fragment_ids(report_fragment_ids)
                                    .adjust_prob_mapping(!omit_mapq_adjustment)
                                    .alignment_properties(alignment_properties)
                                    .max_depth(max_depth)
                                    .inbam(bam)
                                    .min_bam_refetch_distance(min_bam_refetch_distance)
                                    .reference_buffer(Arc::clone(&reference_buffer))
                                    .haplotype_feature_index(HaplotypeFeatureIndex::new(
                                        &candidates,
                                    )?)
                                    .inbcf(candidates)
                                    .aux_info_fields(propagate_info_fields)
                                    .options(opt_clone)
                                    .outbcf(output)
                                    .raw_observation_output(output_raw_observations)
                                    .log_each_record(log_each_record)
                                    .realigner(realignment::HomopolyPairHMMRealigner::new(
                                        reference_buffer,
                                        gap_params,
                                        hop_params,
                                        realignment_window,
                                    ))
                                    .atomic_candidate_variants(atomic_candidate_variants)
                                    .readtype(read_type)
                                    .build();
                            processor.process()?;
                        }
                        "fast" => {
                            let mut processor =
                                calling::variants::preprocessing::ObservationProcessor::builder()
                                    .report_fragment_ids(report_fragment_ids)
                                    .adjust_prob_mapping(!omit_mapq_adjustment)
                                    .alignment_properties(alignment_properties)
                                    .max_depth(max_depth)
                                    .inbam(bam)
                                    .min_bam_refetch_distance(min_bam_refetch_distance)
                                    .reference_buffer(Arc::clone(&reference_buffer))
                                    .haplotype_feature_index(HaplotypeFeatureIndex::new(
                                        &candidates,
                                    )?)
                                    .inbcf(candidates)
                                    .aux_info_fields(propagate_info_fields)
                                    .options(opt_clone)
                                    .outbcf(output)
                                    .raw_observation_output(output_raw_observations)
                                    .log_each_record(log_each_record)
                                    .realigner(realignment::PathHMMRealigner::new(
                                        gap_params,
                                        realignment_window,
                                        reference_buffer,
                                    ))
                                    .atomic_candidate_variants(atomic_candidate_variants)
                                    .readtype(read_type)
                                    .build();
                            processor.process()?;
                        }
                        "exact" => {
                            let mut processor =
                                calling::variants::preprocessing::ObservationProcessor::builder()
                                    .report_fragment_ids(report_fragment_ids)
                                    .adjust_prob_mapping(!omit_mapq_adjustment)
                                    .alignment_properties(alignment_properties)
                                    .max_depth(max_depth)
                                    .inbam(bam)
                                    .min_bam_refetch_distance(min_bam_refetch_distance)
                                    .reference_buffer(Arc::clone(&reference_buffer))
                                    .haplotype_feature_index(HaplotypeFeatureIndex::new(
                                        &candidates,
                                    )?)
                                    .inbcf(candidates)
                                    .aux_info_fields(propagate_info_fields)
                                    .options(opt_clone)
                                    .outbcf(output)
                                    .raw_observation_output(output_raw_observations)
                                    .log_each_record(log_each_record)
                                    .realigner(realignment::PairHMMRealigner::new(
                                        reference_buffer,
                                        gap_params,
                                        realignment_window,
                                    ))
                                    .atomic_candidate_variants(atomic_candidate_variants)
                                    .readtype(read_type)
                                    .build();
                            processor.process()?;
                        }
                        _ => panic!("Unknown pairhmm mode '{}'", pairhmm_mode),
                    };
                }
            }
        }
        Varlociraptor::Call { kind } => {
            match kind {
                CallKind::Variants {
                    mode,
                    omit_strand_bias,
                    omit_read_orientation_bias,
                    omit_read_position_bias,
                    omit_softclip_bias,
                    omit_homopolymer_artifact_detection,
                    omit_alt_locus_bias,
                    testcase_locus,
                    testcase_prefix,
                    testcase_anonymous,
                    output,
                    log_mode,
                    propagate_info_fields,
                    full_prior,
                } => {
                    let testcase_builder = if let Some(testcase_locus) = testcase_locus {
                        if let Some(testcase_prefix) = testcase_prefix {
                            // TODO obtain sample information from input bcfs?
                            Some(
                                testcase::builder::TestcaseBuilder::default()
                                    .prefix(PathBuf::from(testcase_prefix))
                                    .anonymize(testcase_anonymous)
                                    .locus(&testcase_locus)?,
                            )
                        } else {
                            return Err(errors::Error::MissingPrefix.into());
                        }
                    } else {
                        None
                    };

                    let log_each_record = log_mode == "each-record";

                    match mode {
                        VariantCallMode::Generic {
                            scenario,
                            sample_observations,
                        } => {
                            if let Some(sample_observations) =
                                parse_key_values(&sample_observations)
                            {
                                if let Some(mut testcase_builder) = testcase_builder {
                                    for (i, (sample_name, obspath)) in
                                        sample_observations.iter().enumerate()
                                    {
                                        let options = calling::variants::preprocessing::read_preprocess_options(obspath)?;
                                        let preprocess_input = options.preprocess_input();
                                        testcase_builder = testcase_builder.register_sample(
                                            sample_name,
                                            preprocess_input.bam,
                                            options,
                                        )?;
                                        if i == 0 {
                                            testcase_builder =
                                                testcase_builder.candidates(obspath.to_owned());
                                            testcase_builder = testcase_builder
                                                .reference(preprocess_input.reference)?;
                                        }
                                    }

                                    let mut testcase = testcase_builder
                                        .scenario(Some(scenario))
                                        .mode(testcase::builder::Mode::Generic)
                                        .build()
                                        .unwrap();
                                    info!("Writing testcase.");
                                    testcase.write()?;
                                    return Ok(());
                                }

                                let scenario = grammar::Scenario::from_path(scenario)?;

                                call_generic(
                                    scenario,
                                    sample_observations,
                                    omit_strand_bias,
                                    omit_read_orientation_bias,
                                    omit_read_position_bias,
                                    omit_softclip_bias,
                                    omit_homopolymer_artifact_detection,
                                    omit_alt_locus_bias,
                                    output,
                                    log_each_record,
                                    CallWriter::new(),
                                    DefaultCandidateFilter::new(),
                                    propagate_info_fields,
                                    full_prior,
                                )?;
                            } else {
                                return Err(errors::Error::InvalidObservationsSpec.into());
                            }
                        }
                        VariantCallMode::TumorNormal {
                            tumor_observations,
                            normal_observations,
                            purity,
                        } => {
                            if let Some(testcase_builder) = testcase_builder {
                                let tumor_options =
                                    calling::variants::preprocessing::read_preprocess_options(
                                        &tumor_observations,
                                    )?;
                                let normal_options =
                                    calling::variants::preprocessing::read_preprocess_options(
                                        &normal_observations,
                                    )?;
                                let mut testcase = testcase_builder
                                    .candidates(tumor_observations)
                                    .reference(tumor_options.preprocess_input().reference)?
                                    .register_sample(
                                        "tumor",
                                        tumor_options.preprocess_input().bam,
                                        tumor_options,
                                    )?
                                    .register_sample(
                                        "normal",
                                        normal_options.preprocess_input().bam,
                                        normal_options,
                                    )?
                                    .scenario(None)
                                    .mode(testcase::builder::Mode::TumorNormal)
                                    .purity(Some(purity))
                                    .build()
                                    .unwrap();

                                testcase.write()?;
                                return Ok(());
                            }

                            let scenario = grammar::Scenario::try_from(
                                format!(
                                    r#"
                            samples:
                              tumor:
                                resolution: 0.01
                                contamination:
                                  by: normal
                                  fraction: {impurity}
                                universe: "[0.0,1.0]"
                              normal:
                                resolution: 0.1
                                universe: "[0.0,0.5[ | 0.5 | 1.0"
                            events:
                              somatic_tumor:  "tumor:]0.0,1.0] & normal:0.0"
                              somatic_normal: "tumor:]0.0,1.0] & normal:]0.0,0.5["
                              germline_het:   "tumor:]0.0,1.0] & normal:0.5"
                              germline_hom:   "tumor:]0.0,1.0] & normal:1.0"
                            "#,
                                    impurity = 1.0 - purity
                                )
                                .as_str(),
                            )?;

                            let mut observations = PathMap::default();
                            observations.insert("tumor".to_owned(), tumor_observations);
                            observations.insert("normal".to_owned(), normal_observations);

                            call_generic(
                                scenario,
                                observations,
                                omit_strand_bias,
                                omit_read_orientation_bias,
                                omit_read_position_bias,
                                omit_softclip_bias,
                                omit_homopolymer_artifact_detection,
                                omit_alt_locus_bias,
                                output,
                                log_each_record,
                                CallWriter::new(),
                                DefaultCandidateFilter::new(),
                                propagate_info_fields,
                                full_prior,
                            )?;
                        }
                    }
                } // CallKind::CNVs {
                  //     calls,
                  //     output,
                  //     min_bayes_factor,
                  //     threads,
                  //     purity,
                  //     max_dist,
                  // } => {
                  //     rayon::ThreadPoolBuilder::new()
                  //         .num_threads(threads)
                  //         .build_global()?;

                  //     if min_bayes_factor <= 1.0 {
                  //         Err(errors::Error::InvalidMinBayesFactor)?
                  //     }

                  //     let mut caller = calling::cnvs::CallerBuilder::default()
                  //         .bcfs(calls.as_ref(), output.as_ref())?
                  //         .min_bayes_factor(min_bayes_factor)
                  //         .purity(purity)
                  //         .max_dist(max_dist)
                  //         .build()
                  //         .unwrap();
                  //     caller.call()?;
                  // }
            }
        }
        Varlociraptor::FilterCalls { method } => match method {
            FilterMethod::ControlFDR {
                calls,
                events,
                fdr,
                mode,
                vartype,
                minlen,
                maxlen,
            } => {
                let events = events
                    .iter()
                    .map(|event| SimpleEvent::new(event))
                    .collect_vec();
                let vartype = match (vartype, minlen, maxlen) {
                    (Some(VariantType::Insertion(None)), Some(minlen), Some(maxlen)) => {
                        Some(VariantType::Insertion(Some(minlen..maxlen)))
                    }
                    (Some(VariantType::Deletion(None)), Some(minlen), Some(maxlen)) => {
                        Some(VariantType::Deletion(Some(minlen..maxlen)))
                    }
                    (vartype, _, _) => vartype,
                };

                let local = mode.is_local();
                let smart = mode.is_smart();

                filtration::fdr::control_fdr::<&PathBuf, &str>(
                    &calls,
                    None,
                    &events,
                    vartype.as_ref(),
                    LogProb::from(Prob::checked(fdr)?),
                    local,
                    smart,
                )?;
            }
            FilterMethod::PosteriorOdds { ref events, odds } => {
                let events = events
                    .iter()
                    .map(|event| SimpleEvent {
                        name: event.to_owned(),
                    })
                    .collect_vec();

                filtration::posterior_odds::filter_by_odds::<_, &PathBuf, &PathBuf>(
                    None, None, &events, odds,
                )?;
            }
        },
        Varlociraptor::DecodePHRED => {
            conversion::decode_phred::decode_phred()?;
        }
        Varlociraptor::Genotype => {
            conversion::genotype::genotype()?;
        }
        Varlociraptor::Estimate { kind } => match kind {
            EstimateKind::Contamination {
                sample,
                contaminant,
                prior_estimate,
                prior_considered_cells,
                output,
                output_plot,
                output_max_vaf_variants,
            } => {
                let prior_estimate = match (prior_estimate, prior_considered_cells) {
                    (Some(p), Some(n)) if n > 0 => Some(
                        estimation::contamination::PriorEstimate::new(AlleleFreq(p), n),
                    ),
                    (None, None) => None,
                    _ => bail!(errors::Error::InvalidPriorContaminationEstimate),
                };
                estimation::contamination::estimate_contamination(
                    sample,
                    contaminant,
                    output,
                    output_plot,
                    output_max_vaf_variants,
                    prior_estimate,
                )?;
            }
            EstimateKind::MutationalBurden {
                events,
                sample,
                coding_genome_size,
                mode,
                cutoff,
            } => estimation::mutational_burden::collect_estimates(
                &events,
                &sample,
                coding_genome_size as u64,
                mode,
                cutoff,
            )?,
            EstimateKind::AlignmentProperties {
                reference,
                bams,
                num_records,
            } => {
                let mut reference_buffer = reference::Buffer::from_path(&reference, 1)?;
<<<<<<< HEAD
                let alignment_properties =
                    estimate_alignment_properties(bam, false, &mut reference_buffer, num_records)?;
=======
                let alignment_properties = estimate_alignment_properties(
                    &bams,
                    false,
                    &mut reference_buffer,
                    num_records,
                )?;
>>>>>>> f9e2e14a
                println!("{}", serde_json::to_string_pretty(&alignment_properties)?);
            }
        },
        Varlociraptor::Plot { kind } => match kind {
            PlotKind::VariantCallingPrior {
                scenario,
                contig,
                sample,
            } => {
                let scenario = grammar::Scenario::from_path(scenario)?;
                let sample_infos = SampleInfos::try_from(&scenario)?;

                let mut universes = scenario.sample_info();
                let mut ploidies = scenario.sample_info();
                for (sample_name, sample) in scenario.samples().iter() {
                    universes = universes.push(
                        sample_name,
                        sample.contig_universe(&contig, scenario.species())?,
                    );
                    ploidies = ploidies.push(
                        sample_name,
                        sample.contig_ploidy(&contig, scenario.species())?,
                    );
                }
                let universes = universes.build();
                let ploidies = ploidies.build();

                let prior = Prior::builder()
                    .variant_type_fractions(scenario.variant_type_fractions())
                    .ploidies(Some(ploidies))
                    .universe(Some(universes))
                    .uniform(sample_infos.uniform_prior().clone())
                    .germline_mutation_rate(sample_infos.germline_mutation_rates().clone())
                    .somatic_effective_mutation_rate(
                        sample_infos.somatic_effective_mutation_rates().clone(),
                    )
                    .inheritance(sample_infos.inheritance().clone())
                    .heterozygosity(scenario.species().as_ref().and_then(|species| {
                        species.heterozygosity().map(|het| LogProb::from(Prob(het)))
                    }))
                    .variant_type(Some(VariantType::Snv))
                    .is_absent_only(false) // TODO make configurable with this as the default
                    .build();
                prior.check()?;

                prior.plot(&sample, sample_infos.names())?;
            }
            PlotKind::Scatter { sample_x, sample_y } => {
                estimation::sample_variants::vaf_scatter(&sample_x, &sample_y)?
            }
        },
        Varlociraptor::MethylationCandidates { input, output } => {
            candidates::methylation::find_candidates(input, output)?;
        }
    }
    Ok(())
}

pub(crate) fn est_or_load_alignment_properties(
    alignment_properties_file: &Option<impl AsRef<Path>>,
    bam_file: impl AsRef<Path>,
    omit_insert_size: bool,
    reference_buffer: &mut reference::Buffer,
    num_records: Option<usize>,
) -> Result<AlignmentProperties> {
    if let Some(alignment_properties_file) = alignment_properties_file {
        Ok(serde_json::from_reader(File::open(
            alignment_properties_file,
        )?)?)
    } else {
<<<<<<< HEAD
        estimate_alignment_properties(bam_file, omit_insert_size, reference_buffer, num_records)
=======
        estimate_alignment_properties(&[bam_file], omit_insert_size, reference_buffer, num_records)
>>>>>>> f9e2e14a
    }
}<|MERGE_RESOLUTION|>--- conflicted
+++ resolved
@@ -38,12 +38,8 @@
 use crate::variants::model::prior::CheckablePrior;
 use crate::variants::model::prior::Prior;
 use crate::variants::model::{AlleleFreq, VariantType};
-<<<<<<< HEAD
 use crate::variants::sample::{estimate_alignment_properties, Readtype};
 
-=======
-use crate::variants::sample::estimate_alignment_properties;
->>>>>>> f9e2e14a
 use crate::SimpleEvent;
 
 #[derive(Debug, StructOpt, Serialize, Deserialize, Clone)]
@@ -1267,17 +1263,12 @@
                 num_records,
             } => {
                 let mut reference_buffer = reference::Buffer::from_path(&reference, 1)?;
-<<<<<<< HEAD
-                let alignment_properties =
-                    estimate_alignment_properties(bam, false, &mut reference_buffer, num_records)?;
-=======
                 let alignment_properties = estimate_alignment_properties(
                     &bams,
                     false,
                     &mut reference_buffer,
                     num_records,
                 )?;
->>>>>>> f9e2e14a
                 println!("{}", serde_json::to_string_pretty(&alignment_properties)?);
             }
         },
@@ -1348,10 +1339,6 @@
             alignment_properties_file,
         )?)?)
     } else {
-<<<<<<< HEAD
-        estimate_alignment_properties(bam_file, omit_insert_size, reference_buffer, num_records)
-=======
         estimate_alignment_properties(&[bam_file], omit_insert_size, reference_buffer, num_records)
->>>>>>> f9e2e14a
     }
 }