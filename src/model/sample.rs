--- conflicted
+++ resolved
@@ -227,7 +227,6 @@
 
 impl Sample {
     /// Extract observations for the given variant.
-<<<<<<< HEAD
     pub fn extract_observations<'a, V, E, L>(&'a mut self, variant: &V) -> Result<Pileup>
     where
         E: observation::Evidence<'a> + Eq + Hash,
@@ -239,408 +238,6 @@
             &mut self.alignment_properties,
             self.max_depth,
         )
-=======
-    pub fn extract_observations(
-        &mut self,
-        start: u32,
-        variant: &Variant,
-        chrom: &[u8],
-        chrom_seq: &[u8],
-    ) -> Result<Pileup> {
-        let centerpoint = variant.centerpoint(start);
-
-        for vartype in &self.omit_repeat_regions {
-            if variant.is_type(vartype) && is_repeat_variant(start, variant, chrom_seq) {
-                // Do not return evidence, in order to mark variant in output as unclear.
-                return Ok(Vec::new());
-            }
-        }
-
-        self.record_buffer.fetch(
-            chrom,
-            start.saturating_sub(self.buffer_window),
-            variant.end(start) + self.buffer_window,
-        )?;
-
-        let mut observations = Vec::new();
-
-        match variant {
-            //TODO: make &Variant::None add reads with position deleted if we want to check against indel alt alleles
-            &Variant::SNV(_) | &Variant::MNV(_) | &Variant::None => {
-                let mut candidate_records = Vec::new();
-                // iterate over records
-                for record in self.record_buffer.iter() {
-                    if !is_valid_record(record) {
-                        continue;
-                    }
-                    if record.pos() as u32 > start {
-                        // the read cannot overlap the variant
-                        continue;
-                    }
-
-                    let cigar = record.cigar_cached().unwrap();
-                    let overlap = Overlap::new(record, cigar, start, variant, false)?;
-
-                    if overlap.is_enclosing() {
-                        candidate_records.push(record);
-                    }
-                }
-                let mut subsample_candidates =
-                    SubsampleCandidates::new(self.max_depth, candidate_records.len());
-
-                for record in candidate_records {
-                    if subsample_candidates.keep() {
-                        if let Some(obs) = self.read_observation(
-                            &record,
-                            record.cigar_cached().unwrap(),
-                            start,
-                            variant,
-                            chrom_seq,
-                        )? {
-                            observations.push(obs);
-                        } else {
-                            debug!("Did not add read to observations, SNV position deleted (Cigar op 'D') or skipped (Cigar op 'N').");
-                        }
-                    }
-                }
-            }
-            &Variant::Insertion(_) | &Variant::Deletion(_) => {
-                // We cannot use a hash function here because candidates have to be considered
-                // in a deterministic order. Otherwise, subsampling high-depth regions will result
-                // in slightly different probabilities each time.
-                let mut candidate_records = BTreeMap::new();
-
-                // iterate over records
-                for record in self.record_buffer.iter() {
-                    if !is_valid_record(record) {
-                        continue;
-                    }
-
-                    // First, we check whether the record contains an indel in the cigar.
-                    // We store the maximum indel size to update the global estimates, in case
-                    // it is larger in this region.
-                    self.alignment_properties
-                        .update_max_cigar_ops_len(record, false);
-
-                    // We look at the whole fragment at once.
-
-                    // We ensure fair sampling by checking if the whole fragment overlaps the
-                    // centerpoint. Only taking the internal segment would not be fair,
-                    // because then the second read of reference fragments tends to cross
-                    // the centerpoint and the fragment would be discarded.
-                    // The latter would not happen for alt (deletion) fragments, because the second
-                    // read would map right of the variant in that case.
-
-                    // We always choose the leftmost and the rightmost alignment, thereby also
-                    // considering supplementary alignments.
-                    if !candidate_records.contains_key(record.qname()) {
-                        // this is the first (primary or supplementary alignment in the pair
-                        candidate_records.insert(record.qname().to_owned(), Candidate::new(record));
-                    } else if let Some(candidate) = candidate_records.get_mut(record.qname()) {
-                        // this is either the last alignment or one in the middle
-                        if (candidate.left.is_first_in_template() && record.is_first_in_template())
-                            && (candidate.left.is_last_in_template()
-                                && record.is_last_in_template())
-                        {
-                            // ignore another partial alignment right of the first
-                            continue;
-                        }
-                        // replace right record (we seek for the rightmost (partial) alignment)
-                        candidate.right = Some(record);
-                    }
-                }
-
-                let mut candidate_fragments = Vec::new();
-                let mut candidate_reads = Vec::new();
-                for candidate in candidate_records.values() {
-                    if let Some(right) = candidate.right {
-                        if candidate.left.mapq() == 0 || right.mapq() == 0 {
-                            // Ignore pairs with ambiguous alignments.
-                            // The statistical model does not consider them anyway.
-                            continue;
-                        }
-                        // this is a pair
-                        let start_pos = (candidate.left.pos() as u32).saturating_sub(
-                            evidence::Clips::leading(candidate.left.cigar_cached().unwrap()).soft(),
-                        );
-                        if start_pos > centerpoint {
-                            // ignore fragments that start beyond the centerpoint
-                            continue;
-                        }
-
-                        let cigar = right.cigar_cached().unwrap();
-                        let end_pos =
-                            cigar.end_pos() as u32 + evidence::Clips::trailing(cigar).soft();
-
-                        if end_pos < centerpoint {
-                            continue;
-                        }
-
-                        let left_cigar = candidate.left.cigar_cached().unwrap();
-                        let right_cigar = right.cigar_cached().unwrap();
-                        let left_overlap =
-                            Overlap::new(candidate.left, left_cigar, start, variant, true)?;
-                        let right_overlap = Overlap::new(right, right_cigar, start, variant, true)?;
-
-                        if left_overlap.is_none() && right_overlap.is_none() {
-                            // Skip fragment if none of the reads overlaps the variant.
-                            // This increases robustness, because insert size is never considered alone.
-                            continue;
-                        }
-
-                        candidate_fragments.push(candidate);
-                    } else {
-                        // this is a single alignment with unmapped mate or mate outside of the
-                        // region of interest
-                        let cigar = candidate.left.cigar_cached().unwrap();
-                        let overlap = Overlap::new(candidate.left, cigar, start, variant, true)?;
-                        if !overlap.is_none() && candidate.left.is_mate_unmapped() {
-                            candidate_reads.push(candidate);
-                        }
-                    }
-                }
-
-                let mut subsample_candidates = SubsampleCandidates::new(
-                    self.max_depth,
-                    candidate_fragments.len() + candidate_reads.len(),
-                );
-
-                for candidate in candidate_fragments {
-                    if !subsample_candidates.keep() {
-                        continue;
-                    }
-
-                    if let Some(obs) = self.fragment_observation(
-                        candidate.left,
-                        candidate.right.unwrap(),
-                        start,
-                        variant,
-                        chrom_seq,
-                    )? {
-                        observations.push(obs);
-                    }
-                }
-
-                for candidate in candidate_reads {
-                    if !subsample_candidates.keep() {
-                        continue;
-                    }
-                    if let Some(obs) = self.read_observation(
-                        candidate.left,
-                        candidate.left.cigar_cached().unwrap(),
-                        start,
-                        variant,
-                        chrom_seq,
-                    )? {
-                        observations.push(obs);
-                    }
-                }
-            }
-        }
-
-        // simulate strand bias
-        // let mut count = 0;
-        // for i in 0..observations.len() {
-        //     if observations[i].prob_alt > observations[i].prob_ref && count < 6 {
-        //         observations[i].reverse_strand = true;
-        //         observations[i].forward_strand = false;
-        //         count += 1;
-        //     }
-        // }
-
-        Ok(observations)
-    }
-
-    /// extract within-read evidence for reads covering an indel or SNV of interest
-    fn read_observation(
-        &self,
-        record: &bam::Record,
-        cigar: &CigarStringView,
-        start: u32,
-        variant: &Variant,
-        chrom_seq: &[u8],
-    ) -> Result<Option<Observation>> {
-        let mut evidence: RefMut<dyn evidence::reads::AbstractReadEvidence> = match variant {
-            &Variant::Deletion(_) | &Variant::Insertion(_) => self.indel_read_evidence.borrow_mut(),
-            &Variant::SNV(_) => self.snv_read_evidence.borrow_mut(),
-            &Variant::MNV(_) => self.mnv_read_evidence.borrow_mut(),
-            &Variant::None => self.none_read_evidence.borrow_mut(),
-        };
-
-        if let Some((prob_ref, prob_alt)) =
-            evidence.prob(record, cigar, start, variant, chrom_seq)?
-        {
-            let (prob_mapping, _) = evidence.prob_mapping_mismapping(record);
-
-            // METHOD: This is an estimate of the allele likelihood at the true location in case
-            // the read is mismapped. The value has to be approximately in the range of prob_alt
-            // and prob_ref. Otherwise it could cause numerical problems, by dominating the
-            // likelihood such that subtle differences in allele frequencies become numercically
-            // invisible in the resulting likelihood.
-            let prob_missed_allele = prob_ref.ln_add_exp(prob_alt) - LogProb(2.0_f64.ln());
-
-            let prob_sample_alt = evidence.prob_sample_alt(
-                record.seq().len() as u32,
-                variant,
-                &self.alignment_properties,
-            );
-            let strand = evidence.strand(record);
-            Ok(Some(
-                ObservationBuilder::default()
-                    .prob_mapping_mismapping(prob_mapping)
-                    .prob_alt(prob_alt)
-                    .prob_ref(prob_ref)
-                    .prob_missed_allele(prob_missed_allele)
-                    .prob_sample_alt(prob_sample_alt)
-                    .prob_overlap(LogProb::ln_zero()) // no double overlap possible
-                    .prob_any_strand(LogProb::from(Prob(0.5)))
-                    .forward_strand(strand == Strand::Forward)
-                    .reverse_strand(strand == Strand::Reverse)
-                    .build()
-                    .unwrap(),
-            ))
-        } else {
-            Ok(None)
-        }
-    }
-
-    /// Extract insert size information for fragments (e.g. read pairs) spanning an indel of interest
-    /// Here we calculate the product of insert size based and alignment based probabilities.
-    /// This has the benefit that the calculation automatically checks for consistence between
-    /// insert size and overlapping alignmnments.
-    /// This sports the following desirable behavior:
-    ///
-    /// * If there is no clear evidence from either the insert size or the alignment, the factors
-    ///   simply scale because the probabilities of the corresponding type of evidence will be equal.
-    /// * If reads and fragments agree, 1 stays 1 and 0 stays 0.
-    /// * If reads and fragments disagree (the promising part!), the other type of evidence will
-    ///   scale potential false positive probabilities down.
-    /// * Since there is only one observation per fragment, there is no double counting when
-    ///   estimating allele frequencies. Before, we had one observation for an overlapping read
-    ///   and potentially another observation for the corresponding fragment.
-    fn fragment_observation(
-        &self,
-        left_record: &bam::Record,
-        right_record: &bam::Record,
-        start: u32,
-        variant: &Variant,
-        chrom_seq: &[u8],
-    ) -> Result<Option<Observation>> {
-        let prob_read =
-            |record: &bam::Record, cigar: &CigarStringView| -> Result<(LogProb, LogProb)> {
-                // Calculate read evidence.
-                // We also calculate it in case of no overlap. Otherwise, there would be a bias due to
-                // non-overlapping fragments having higher likelihoods.
-                Ok(self
-                    .indel_read_evidence
-                    .borrow_mut()
-                    .prob(record, cigar, start, variant, chrom_seq)?
-                    .unwrap())
-            };
-
-        let left_cigar = left_record.cigar_cached().unwrap();
-        let right_cigar = right_record.cigar_cached().unwrap();
-
-        let (p_ref_left, p_alt_left) = prob_read(left_record, left_cigar)?;
-        let (p_ref_right, p_alt_right) = prob_read(right_record, right_cigar)?;
-
-        // METHOD: This is an estimate of the allele likelihood at the true location in case
-        // the read is mismapped. The value has to be approximately in the range of prob_alt
-        // and prob_ref. Otherwise it could cause numerical problems, by dominating the
-        // likelihood such that subtle differences in allele frequencies become numercically
-        // invisible in the resulting likelihood.
-        let p_missed_left = p_ref_left.ln_add_exp(p_alt_left) - LogProb(2.0_f64.ln());
-        let p_missed_right = p_ref_right.ln_add_exp(p_alt_right) - LogProb(2.0_f64.ln());
-
-        let left_read_len = left_record.seq().len() as u32;
-        let right_read_len = right_record.seq().len() as u32;
-
-        let insert_size = evidence::fragments::estimate_insert_size(left_record, right_record)?;
-        let (p_ref_isize, p_alt_isize) = match variant {
-            &Variant::Deletion(_) if self.use_fragment_evidence => self
-                .indel_fragment_evidence
-                .borrow()
-                .prob(insert_size, variant, &self.alignment_properties)?,
-            _ => {
-                // Ignore isize for insertions. The reason is that we cannot reliably determine if a
-                // fragment encloses the insertion properly (with overlaps at the inner read ends).
-                // Hence, the probabilities cannot be calculated. Further, we have a lot of fragments
-                // that overlap insertions at the left or right side, and those are also helpful.
-                (LogProb::ln_one(), LogProb::ln_one())
-            }
-        };
-
-        let prob_sample_alt = self.indel_fragment_evidence.borrow().prob_sample_alt(
-            left_read_len,
-            right_read_len,
-            variant,
-            &self.alignment_properties,
-        );
-
-        assert!(p_alt_isize.is_valid());
-        assert!(p_ref_isize.is_valid());
-        assert!(p_alt_left.is_valid());
-        assert!(p_alt_right.is_valid());
-        assert!(p_ref_left.is_valid());
-        assert!(p_ref_right.is_valid());
-
-        let (_, prob_mismapping_left) = self
-            .indel_read_evidence
-            .borrow()
-            .prob_mapping_mismapping(left_record);
-        let (_, prob_mismapping_right) = self
-            .indel_read_evidence
-            .borrow()
-            .prob_mapping_mismapping(right_record);
-        let prob_mismapping = prob_mismapping_left + prob_mismapping_right;
-
-        let mut left_strand = self.indel_read_evidence.borrow().strand(left_record);
-        let mut right_strand = self.indel_read_evidence.borrow().strand(right_record);
-        // TODO find a better way to detect if there was no relevant overlap
-        if p_alt_left == p_ref_left {
-            left_strand = Strand::Unknown;
-        }
-        if p_alt_right == p_ref_right {
-            right_strand = Strand::Unknown;
-        }
-        let mut forward_strand = left_strand == Strand::Forward || right_strand == Strand::Forward;
-        let mut reverse_strand = left_strand == Strand::Reverse || right_strand == Strand::Reverse;
-        if !forward_strand && !reverse_strand {
-            // If there is no stranded evidence at all, consider observation to come from any
-            // of the two strands.
-            forward_strand = true;
-            reverse_strand = true;
-        }
-        let prob_double_overlap = self.indel_fragment_evidence.borrow().prob_double_overlap(
-            left_read_len,
-            right_read_len,
-            variant,
-            &self.alignment_properties,
-        );
-
-        let prob_any_strand = LogProb::from(match self.protocol_strandedness {
-            ProtocolStrandedness::Opposite => Prob(1.0 / 3.0),
-            ProtocolStrandedness::Same => Prob(0.5),
-        });
-
-        let obs = ObservationBuilder::default()
-            .prob_mapping_mismapping(prob_mismapping.ln_one_minus_exp())
-            .prob_alt(p_alt_isize + p_alt_left + p_alt_right)
-            .prob_ref(p_ref_isize + p_ref_left + p_ref_right)
-            .prob_missed_allele(p_missed_left + p_missed_right)
-            .prob_sample_alt(prob_sample_alt)
-            .prob_overlap(prob_double_overlap)
-            .prob_any_strand(prob_any_strand)
-            .forward_strand(forward_strand)
-            .reverse_strand(reverse_strand)
-            .build()
-            .unwrap();
-
-        assert!(obs.prob_alt.is_valid());
-        assert!(obs.prob_ref.is_valid());
-
-        Ok(Some(obs))
->>>>>>> 57ee9995
     }
 }
 
